--- conflicted
+++ resolved
@@ -73,11 +73,7 @@
 #### TikTokApiRequestClient and TikTokRequest provide a lower-level interface to API
 ```python
 from pathlib import Path
-<<<<<<< HEAD
-from tiktok_research_api_helper.api_client import TikTokApiRequestClient, TiktokVideoRequest
-=======
-from tiktok_research_api_helper.api_client import TikTokApiRequestClient, TikTokRequest
->>>>>>> 2bdcc1f0
+from tiktok_research_api_helper.api_client import TikTokApiRequestClient, TikTokVideoRequest
 
 # reads from secrets.yaml in the same directory
 request_client = TikTokApiRequestClient.from_credentials_file(Path("./secrets.yaml"))
@@ -86,11 +82,7 @@
 query = Query(or_=Cond(Fields.video_id, ["7345557461438385450", "123456"], Op.IN))
 
 # sample query
-<<<<<<< HEAD
-req = TiktokVideoRequest(
-=======
-req = TikTokRequest(
->>>>>>> 2bdcc1f0
+req = TikTokVideoRequest(
     query=query,
     start_date="20240301",
     end_date="20240329",
@@ -100,11 +92,7 @@
 result = request_client.fetch(req)
 
 # to request the next page of resuls, you must create a new request with the cursor and search_id values from previous result. NOTE: make sure to check results.data['has_more'] == true
-<<<<<<< HEAD
-new_req = TiktokVideoRequest(query=query,
-=======
-new_req = TikTokRequest(query=query,
->>>>>>> 2bdcc1f0
+new_req = TikTokVideoRequest(query=query,
                 cursor=result.data['cursor'],
                 search_id=result.data['search_id'],
             )
