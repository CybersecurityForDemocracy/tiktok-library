from __future__ import annotations

import enum
import json
import logging
import re
from collections.abc import Mapping, Sequence
from datetime import datetime, timedelta
from pathlib import Path
from typing import Any

import attrs
import certifi
import pendulum
import requests as rq
import tenacity
import yaml
from sqlalchemy import Engine

from tiktok_research_api_helper import utils
from tiktok_research_api_helper.models import Crawl, upsert_videos
from tiktok_research_api_helper.query import Query, QueryJSONEncoder

ALL_VIDEO_DATA_URL = "https://open.tiktokapis.com/v2/research/video/query/?fields=id,video_description,create_time,region_code,share_count,view_count,like_count,comment_count,music_id,hashtag_names,username,effect_ids,voice_to_text,playlist_id"

SEARCH_ID_INVALID_ERROR_MESSAGE_REGEX = re.compile(r"Search Id \d+ is invalid or expired")

INVALID_SEARCH_ID_ERROR_RETRY_WAIT = 5
INVALID_SEARCH_ID_ERROR_MAX_NUM_RETRIES = 5

DAILY_API_REQUEST_QUOTA = 1000


class ApiRateLimitError(Exception):
    pass


class InvalidRequestError(Exception):
    pass


class InvalidSearchIdError(InvalidRequestError):
    pass


def field_is_not_empty(instance, attribute, value):
    if not value:
        raise ValueError(f"{instance.__class__.__name__}: {attribute.name} cannot be empty")


class ApiRateLimitWaitStrategy(enum.StrEnum):
    WAIT_FOUR_HOURS = enum.auto()
    WAIT_NEXT_UTC_MIDNIGHT = enum.auto()


@attrs.define
class TikTokCredentials:
    client_id: str = attrs.field(
        validator=[attrs.validators.instance_of((str, int)), field_is_not_empty]
    )
    client_secret: str = attrs.field(
        validator=[attrs.validators.instance_of(str), field_is_not_empty]
    )
    client_key: str = attrs.field(validator=[attrs.validators.instance_of(str), field_is_not_empty])


@attrs.define
class TikTokResponse:
    data: Mapping[str, Any]
    videos: Sequence[Any]
    error: Mapping[str, Any]


@attrs.define
class TikTokApiClientFetchResult:
    videos: Sequence[Any]
    crawl: Crawl


@attrs.define
class ApiClientConfig:
    query: Query
    start_date: datetime
    end_date: datetime
    engine: Engine
    api_credentials_file: Path
    max_count: int = 100
    stop_after_one_request: bool = False
    crawl_tags: list[str] | None = None
    raw_responses_output_dir: Path | None = None
    api_rate_limit_wait_strategy: ApiRateLimitWaitStrategy = attrs.field(
        default=ApiRateLimitWaitStrategy.WAIT_FOUR_HOURS,
        validator=attrs.validators.instance_of(ApiRateLimitWaitStrategy),  # type: ignore - Attrs overload
    )
    # Limit on number of API requests. None is no limit. Otherwise client will stop, regardless of
    # whether API indicates has_more, if it has made this many requests.
    max_requests: int | None = attrs.field(
        default=None,
        validator=attrs.validators.optional(
            [attrs.validators.instance_of(int), attrs.validators.gt(0)]
        ),
    )


@attrs.define
class TikTokRequest:
    """
    A TikTokRequest.

    The start date is inclusive but the end date is NOT.
    """

    query: Query
    start_date: str
    end_date: str  # The end date is NOT inclusive!
    max_count: int = 100
    is_random: bool = False

    cursor: int | None = None
    search_id: str | None = None

    @classmethod
    def from_config(cls, config: ApiClientConfig, **kwargs) -> TikTokRequest:
        return cls(
            query=config.query,
            max_count=config.max_count,
            start_date=utils.date_to_tiktok_str_format(config.start_date),
            end_date=utils.date_to_tiktok_str_format(config.end_date),
            **kwargs,
        )

    def as_json(self, indent=None):
        request_obj = {
            "query": self.query,
            "max_count": self.max_count,
            "start_date": self.start_date,
            "end_date": self.end_date,
            "is_random": self.is_random,
        }
        if self.search_id is not None:
            request_obj["search_id"] = self.search_id

        if self.cursor is not None:
            request_obj["cursor"] = self.cursor
        return json.dumps(request_obj, cls=QueryJSONEncoder, indent=indent)


def is_json_decode_error(exception):
    return isinstance(exception, rq.exceptions.JSONDecodeError | json.JSONDecodeError)


def retry_json_decoding_error_once(
    retry_state,
):
    exception = retry_state.outcome.exception()

    # Retry once if JSON decoding response fails
    if is_json_decode_error(exception):
        return retry_state.attempt_number <= 1

    return None


def retry_invalid_search_id_error(
    retry_state,
):
    exception = retry_state.outcome.exception()

    # Workaround API bug where valid search ID (ie the one the API just returned) is rejected as
    # invalid.
    if isinstance(exception, InvalidSearchIdError):
        return retry_state.attempt_number <= INVALID_SEARCH_ID_ERROR_MAX_NUM_RETRIES

    return None


def retry_api_rate_limit_error_indefintely(
    retry_state,
):
    exception = retry_state.outcome.exception()
    # Retry API rate lmiit errors indefinitely.
    if isinstance(exception, ApiRateLimitError):
        return True

    return None


def json_decoding_error_retry_immediately(
    retry_state,
):
    exception = retry_state.outcome.exception()
    # If JSON decoding fails retry immediately
    if is_json_decode_error(exception):
        return 0

    logging.warning("Unknown exception in wait callback: %r", exception)
    return 0


def search_id_invalid_error_wait(
    retry_state,
):
    exception = retry_state.outcome.exception()
    # Wait in case API needs a few seconds to consider search ID valid.
    if isinstance(exception, InvalidSearchIdError):
        return INVALID_SEARCH_ID_ERROR_RETRY_WAIT

    logging.warning("Unknown exception in wait callback: %r", exception)
    return 0


def get_api_rate_limit_wait_strategy(
    api_rate_limit_wait_strategy: ApiRateLimitWaitStrategy,
):
    if api_rate_limit_wait_strategy == ApiRateLimitWaitStrategy.WAIT_FOUR_HOURS:
        return api_rate_limi_wait_four_hours
    if api_rate_limit_wait_strategy == ApiRateLimitWaitStrategy.WAIT_NEXT_UTC_MIDNIGHT:
        return api_rate_limi_wait_until_next_utc_midnight

    raise ValueError(f"Unknown wait strategy: {api_rate_limit_wait_strategy}")


def api_rate_limi_wait_until_next_utc_midnight(
    retry_state,
):
    exception = retry_state.outcome.exception()
    # If JSON decoding fails retry immediately
    if isinstance(exception, ApiRateLimitError):
        next_utc_midnight = pendulum.tomorrow("UTC")
        logging.warning(
            "Response indicates rate limit exceeded: %r\n"
            "Sleeping until next UTC midnight: %s (local time %s). Will resume in approx %s",
            exception,
            next_utc_midnight,
            next_utc_midnight.in_tz("local"),
            next_utc_midnight.diff_for_humans(pendulum.now("local"), absolute=True),
        )
        return (next_utc_midnight - pendulum.now()).seconds

    logging.warning("Unknown exception in wait callback: %r", exception)
    return 0


def api_rate_limi_wait_four_hours(
    retry_state,
):
    exception = retry_state.outcome.exception()
    if isinstance(exception, ApiRateLimitError):
        logging.warning(
            "Response indicates rate limit exceeded: %r\nSleeping four hours before trying again.",
            exception,
        )
        return timedelta(hours=4).seconds

    logging.warning("Unknown exception in wait callback: %r", exception)
    return 0


@attrs.define
class TikTokApiRequestClient:
    """
    A class for making authenticated requests to the TikTok API and getting a parsed response.
    """

    _credentials: TikTokCredentials = attrs.field(
        validator=[attrs.validators.instance_of(TikTokCredentials), field_is_not_empty],
        # Attrs removes underscores from field names but the static type checker doesn't know that
        alias="credentials",
    )
<<<<<<< HEAD
    _access_token_fetcher_session: rq.Session = attrs.field(
        default=None, kw_only=True, converter=attrs.converters.default_if_none(factory=rq.Session)
    )
    _api_request_session: rq.Session = attrs.field(
        default=None, kw_only=True, converter=attrs.converters.default_if_none(factory=rq.Session)
    )
=======
    _access_token_fetcher_session: rq.Session = attrs.field()
    _api_request_session: rq.Session = attrs.field()
>>>>>>> f5acb22c
    _raw_responses_output_dir: Path | None = None
    _api_rate_limit_wait_strategy: ApiRateLimitWaitStrategy = attrs.field(
        default=ApiRateLimitWaitStrategy.WAIT_FOUR_HOURS,
        validator=attrs.validators.instance_of(ApiRateLimitWaitStrategy),  # type: ignore - Attrs overload
    )
    _num_api_requests_sent: int = 0

    @classmethod
    def from_credentials_file(
        cls, credentials_file: Path, *args, **kwargs
    ) -> TikTokApiRequestClient:
        with credentials_file.open("r") as f:
            dict_credentials = yaml.load(f, Loader=yaml.FullLoader)

        return cls(
            *args,
            **kwargs,
            credentials=TikTokCredentials(**dict_credentials),
        )

    def __attrs_post_init__(self):
        self._configure_request_sessions()

    def _get_client_access_token(
        self,
        grant_type: str = "client_credentials",
    ) -> str:
        headers = {
            "Content-Type": "application/x-www-form-urlencoded",
            "Cache-Control": "no-cache",
        }

        data = {
            "client_key": self._credentials.client_key,
            "client_secret": self._credentials.client_secret,
            "grant_type": grant_type,
        }

        response = self._access_token_fetcher_session.post(
            "https://open.tiktokapis.com/v2/oauth/token/", headers=headers, data=data
        )
        if not response.ok:
            logging.error("Problem with access token response: %s", response)

        try:
            access_data = response.json()
        except rq.exceptions.JSONDecodeError as e:
            logging.info(
                "Access token raw response: %s\n%s\n%s",
                response.status_code,
                response.headers,
                response.text,
            )
            raise e
        logging.info("Access token retrieval succeeded")
        logging.debug("Access token response: %s", access_data)

        return access_data["access_token"]

    @_access_token_fetcher_session.default  # type: ignore - Attrs overload
    def _default_access_token_fetcher_session(self):
        return rq.Session()

    @_api_request_session.default  # type: ignore - Attrs overload
    def _make_session(self):
        return rq.Session()

    @property
    def num_api_requests_sent(self):
        return self._num_api_requests_sent

    def _configure_request_sessions(self):
        """Gets access token for authorization, sets token in headers for all requests, and
        registers a hook to refresh token when response indicates it has expired. Configures access
        token fetcher and api fetcher sessions to verify certs using certifi."""
        self._access_token_fetcher_session.verify = certifi.where()

        token = self._get_client_access_token()
        headers = {
            "Authorization": f"Bearer {token}",
            "Content-Type": "text/plain",
        }

        self._api_request_session.headers.update(headers)
        self._api_request_session.hooks["response"].append(self._refresh_token)
        self._api_request_session.verify = certifi.where()

    def _refresh_token(
        self,
        r,
        *unused_args: Sequence | None,
        **unused_kwargs: Mapping[Any, Any] | None,
    ) -> rq.Response | None:
        # Adapted from https://stackoverflow.com/questions/37094419/python-requests-retry-request-after-re-authentication
        if r.status_code == 401:
            logging.info("Fetching new token as the previous token expired")

            token = self._get_client_access_token()
            self._api_request_session.headers.update({"Authorization": f"Bearer {token}"})

            r.request.headers["Authorization"] = self._api_request_session.headers["Authorization"]

            return self._api_request_session.send(r.request)

        return None

    def _store_response(self, response: rq.Response) -> None:
        if self._raw_responses_output_dir is None:
            raise ValueError("No output directory set")

        output_filename = self._raw_responses_output_dir / Path(
            str(pendulum.now("local").timestamp()) + ".json"
        )
        output_filename = output_filename.absolute()
        logging.info("Writing raw reponse to %s", output_filename)
        with output_filename.open("x") as f:
            f.write(response.text)

    def _fetch_retryer(self, max_api_rate_limit_retries=None):
        if max_api_rate_limit_retries is not None:
            stop_strategy = tenacity.stop_after_attempt(max_api_rate_limit_retries)
        else:
            stop_strategy = tenacity.stop_never

        return tenacity.Retrying(
            retry=tenacity.retry_any(
                retry_json_decoding_error_once,
                retry_invalid_search_id_error,
                retry_api_rate_limit_error_indefintely,
            ),
            wait=tenacity.wait_combine(
                json_decoding_error_retry_immediately,
                search_id_invalid_error_wait,
                get_api_rate_limit_wait_strategy(
                    api_rate_limit_wait_strategy=self._api_rate_limit_wait_strategy
                ),
            ),
            stop=stop_strategy,
            reraise=True,
        )

    def fetch(self, request: TikTokRequest, max_api_rate_limit_retries=None) -> TikTokResponse:
        return self._fetch_retryer(max_api_rate_limit_retries=max_api_rate_limit_retries)(
            self._fetch, request
        )

    def _fetch(self, request: TikTokRequest) -> TikTokResponse:
        api_response = self._post(request)
        self._num_api_requests_sent += 1
        return self._parse_response(api_response)

    @tenacity.retry(
        stop=tenacity.stop_after_attempt(10),
        wait=tenacity.wait_exponential(
            multiplier=1, min=3, max=timedelta(minutes=5).total_seconds()
        ),
        retry=tenacity.retry_if_exception_type(rq.RequestException),
        reraise=True,
    )
    def _post(self, request: TikTokRequest) -> rq.Response | None:
        data = request.as_json()
        logging.log(logging.INFO, f"Sending request with data: {data}")

        response = self._api_request_session.post(url=ALL_VIDEO_DATA_URL, data=data)
        logging.debug("%s\n%s", response, response.text)

        if self._raw_responses_output_dir is not None:
            self._store_response(response)

        if response.status_code == 200:
            return response

        if response.status_code == 429:
            raise ApiRateLimitError(repr(response))

        if response.status_code == 400:
            try:
                response_json = response.json()
                if SEARCH_ID_INVALID_ERROR_MESSAGE_REGEX.match(
                    response_json.get("error", {}).get("message", "")
                ):
                    raise InvalidSearchIdError(f"{response!r} {response.text}")
            except json.JSONDecodeError:
                logging.debug("Unable to JSON decode response data:\n%s", response.text)

            raise InvalidRequestError(f"{response!r} {response.text}")

        if response.status_code == 500:
            logging.info("API responded 500. This happens occasionally")
        else:
            logging.warning(
                f"Request failed, status code {response.status_code} - text {response.text} - data "
                "{data}",
            )
        response.raise_for_status()
        # In case raise_for_status does not raise an exception we return None
        return None

    @staticmethod
    def _parse_response(response: rq.Response | None) -> TikTokResponse:
        if response is None:
            raise ValueError("Response is None")

        try:
            response_json = response.json()
            response_data_section = response_json.get("data", {})
            error_data = response_json.get("error")
        except rq.exceptions.JSONDecodeError:
            logging.info(
                "Error parsing JSON response:\n%s\n%s\n%s",
                response.status_code,
                "\n".join([f"{k}: {v}" for k, v in response.headers.items()]),
                response.text,
            )
            raise

        videos = response_data_section.get("videos", [])

        return TikTokResponse(data=response_data_section, videos=videos, error=error_data)


def update_crawl_from_api_response(
    crawl: Crawl, api_response: TikTokResponse, num_videos_requested: int = 100
):
    crawl.cursor = api_response.data["cursor"]
    crawl.has_more = api_response.data["has_more"]

    if "search_id" in api_response.data and api_response.data["search_id"] != crawl.search_id:
        if crawl.search_id is not None:
            logging.log(
                logging.ERROR,
                f"search_id changed! Was {crawl.search_id} now {api_response.data['search_id']}",
            )
        crawl.search_id = api_response.data["search_id"]

    crawl.updated_at = pendulum.now("UTC")

    # Update the number of videos that were possibly deleted
    if crawl.extra_data is None:
        current_deleted_count = 0
    else:
        current_deleted_count = crawl.extra_data.get("possibly_deleted", 0)

    n_videos = len(api_response.videos)

    crawl.extra_data = {
        "possibly_deleted": (num_videos_requested - n_videos) + current_deleted_count
    }


@attrs.define
class TikTokApiClient:
    """Provides interface for interacting with TikTok research API. Handles requests to API to
    get/refresh access token and requests required to fetch all API query responses (especially if
    results are paginated).

    Can be used to fetch only API results, and additionally store those results in a database (if
    database engine provided in config).
    """

    _request_client: TikTokApiRequestClient = attrs.field()
    _config: ApiClientConfig = attrs.field(
        validator=[attrs.validators.instance_of(ApiClientConfig), field_is_not_empty]
    )

    @classmethod
    def from_config(cls, config: ApiClientConfig, *args, **kwargs) -> TikTokApiClient:
        return cls(
            *args,
            **kwargs,
            config=config,
            request_client=TikTokApiRequestClient.from_credentials_file(
                credentials_file=config.api_credentials_file,
                raw_responses_output_dir=config.raw_responses_output_dir,
            ),
        )

    @property
    def num_api_requests_sent(self):
        return self._request_client.num_api_requests_sent

    @property
    def expected_remaining_api_request_quota(self):
        return DAILY_API_REQUEST_QUOTA - self.num_api_requests_sent

    def api_results_iter(self) -> TikTokApiClientFetchResult:
        """Fetches all results from API (ie requests until API indicates query results have been
        fully delivered (has_more == False)). Yielding each API response individually.
        """
        crawl = Crawl.from_query(
            query=self._config.query,
            crawl_tags=self._config.crawl_tags,
            # Set has_more to True since we have not yet made an API request
            has_more=True,
        )
        logging.debug("Crawl: %s", crawl)

        logging.info("Beginning API results fetch.")
        while self._should_continue(crawl):
            request = TikTokRequest.from_config(
                config=self._config,
                cursor=crawl.cursor,
                search_id=crawl.search_id,
            )
            api_response = self._request_client.fetch(request)

            if api_response.data:
                logging.debug(
                    "api_response.data: cursor: %s, has_more: %s, search_id: %s",
                    api_response.data.get("cursor"),
                    api_response.data.get("has_more"),
                    api_response.data.get("search_id"),
                )
                logging.debug("API response error section: %s", api_response.error)
                logging.debug("API response videos results:\n%s", api_response.videos)

            update_crawl_from_api_response(
                crawl=crawl,
                api_response=api_response,
                num_videos_requested=self._config.max_count,
            )

            yield TikTokApiClientFetchResult(videos=api_response.videos, crawl=crawl)

            if not api_response.videos and crawl.has_more:
                logging.log(
                    logging.ERROR,
                    "No videos in response but there's still data to Crawl - Query: "
                    f"{self._config.query} \n api_response.data: {api_response.data}",
                )
            if self._config.stop_after_one_request:
                logging.info("Stopping after one request")
                break

        logging.info(
            "Crawl completed (or reached configured max_requests: %s). Num api requests: %s. "
            "Expected remaining API request quota: %s",
            self._config.max_requests,
            self.num_api_requests_sent,
            self.expected_remaining_api_request_quota,
        )

    def _max_requests_reached(self) -> bool:
        if self._config.max_requests is None:
            return False
        return self.num_api_requests_sent >= self._config.max_requests

    def _should_continue(self, crawl: Crawl) -> bool:
        should_continue = crawl.has_more and not self._max_requests_reached()
        logging.debug(
            "crawl.has_more: %s, max_requests_reached: %s, should_continue: %s",
            crawl.has_more,
            self._max_requests_reached(),
            should_continue,
        )
        if crawl.has_more and self._max_requests_reached():
            logging.info(
                "Max requests reached. Will discontinue this crawl even though API response "
                "indicates more results."
            )
        return should_continue

    def fetch_all(
        self, *, store_results_after_each_response: bool = False
    ) -> TikTokApiClientFetchResult:
        """Fetches all results from API (ie sends requests until API indicates query results have
        been fully delivered (has_more == False))

        Args:
            store_results_after_each_response: bool, if true used database engine from config to
            store api results in database after each response is received (and before requesting
            next page of results).
        """
        video_data = []
        for api_response in self.api_results_iter():
            video_data.extend(api_response.videos)
            if store_results_after_each_response and video_data:
                self.store_fetch_result(api_response)

        logging.debug("fetch_all video results:\n%s", video_data)
        return TikTokApiClientFetchResult(videos=video_data, crawl=api_response.crawl)

    def store_fetch_result(self, fetch_result: TikTokApiClientFetchResult):
        """Stores API results to database."""
        logging.debug("Putting crawl to database: %s", fetch_result.crawl)
        fetch_result.crawl.upload_self_to_db(self._config.engine)
        logging.debug("Upserting videos")
        upsert_videos(
            video_data=fetch_result.videos,
            crawl_id=fetch_result.crawl.id,
            crawl_tags=self._config.crawl_tags,
            engine=self._config.engine,
        )

    def fetch_and_store_all(self) -> TikTokApiClientFetchResult:
        return self.fetch_all(store_results_after_each_response=True)<|MERGE_RESOLUTION|>--- conflicted
+++ resolved
@@ -267,17 +267,12 @@
         # Attrs removes underscores from field names but the static type checker doesn't know that
         alias="credentials",
     )
-<<<<<<< HEAD
     _access_token_fetcher_session: rq.Session = attrs.field(
         default=None, kw_only=True, converter=attrs.converters.default_if_none(factory=rq.Session)
     )
     _api_request_session: rq.Session = attrs.field(
         default=None, kw_only=True, converter=attrs.converters.default_if_none(factory=rq.Session)
     )
-=======
-    _access_token_fetcher_session: rq.Session = attrs.field()
-    _api_request_session: rq.Session = attrs.field()
->>>>>>> f5acb22c
     _raw_responses_output_dir: Path | None = None
     _api_rate_limit_wait_strategy: ApiRateLimitWaitStrategy = attrs.field(
         default=ApiRateLimitWaitStrategy.WAIT_FOUR_HOURS,
