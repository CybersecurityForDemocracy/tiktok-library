import json
import logging
from collections import namedtuple
from collections.abc import Mapping, Sequence
from copy import copy
from datetime import date, timedelta
from pathlib import Path
from typing import Annotated, Any

import attrs
import pause
import pendulum
import typer

from tiktok_research_api_helper import region_codes, utils
from tiktok_research_api_helper.api_client import (
    DAILY_API_REQUEST_QUOTA,
    ApiClientConfig,
    ApiRateLimitWaitStrategy,
    TikTokApiClient,
    VideoQueryConfig,
)
from tiktok_research_api_helper.cli.custom_argument_types import (
    ApiCredentialsFileType,
    ApiRateLimitWaitStrategyType,
    CrawlTagType,
    CatchupFromStartDate,
    DBFileType,
    DBUrlType,
    EnableDebugLoggingFlag,
    ExcludeAllHashtagListType,
    ExcludeAllKeywordListType,
    ExcludeAnyHashtagListType,
    ExcludeAnyKeywordListType,
    ExcludeUsernamesListType,
    FetchCommentsFlag,
    FetchUserInfoFlag,
    IncludeAllHashtagListType,
    IncludeAllKeywordListType,
    IncludeAnyHashtagListType,
    IncludeAnyKeywordListType,
    JsonQueryFileType,
    MaxApiRequests,
    OnlyUsernamesListType,
    RawResponsesOutputDir,
    RegionCodeListType,
    StopAfterOneRequestFlag,
    TikTokEndDateFormat,
    TikTokStartDateFormat,
)
from tiktok_research_api_helper.models import (
    get_engine_and_create_tables,
    get_sqlite_engine_and_create_tables,
)
from tiktok_research_api_helper.query import (
    Cond,
    Fields,
    Op,
    VideoQuery,
    VideoQueryJSONEncoder,
    generate_query,
)

APP = typer.Typer(rich_markup_mode="markdown")

_DAYS_PER_ITER = 7
_DEFAULT_CREDENTIALS_FILE_PATH = Path("./secrets.yaml")

CrawlDateWindow = namedtuple("CrawlDateWindow", ["start_date", "end_date"])


def driver_single_day(client_config: ApiClientConfig, query_config: VideoQueryConfig):
    """Simpler driver for a single day of query"""
    assert (
        query_config.start_date == query_config.end_date
    ), "Start and final date must be the same for single day driver"

    api_client = TikTokApiClient.from_config(client_config)
    api_client.fetch_and_store_all(query_config)


def main_driver(api_client_config: ApiClientConfig, query_config: VideoQueryConfig):
    days_per_iter = utils.int_to_days(_DAYS_PER_ITER)

    start_date = copy(query_config.start_date)

    api_client = TikTokApiClient.from_config(api_client_config)

    while start_date < query_config.end_date:
        # API limit is 30, we maintain 28 to be safe
        local_end_date = start_date + days_per_iter
        local_end_date = min(local_end_date, query_config.end_date)
        local_query_config = attrs.evolve(
            query_config, start_date=start_date, end_date=local_end_date
        )

        api_client.fetch_and_store_all(local_query_config)

        start_date += days_per_iter


@APP.command()
def test(
    db_file: DBFileType = Path("./test.db"),
    api_credentials_file: ApiCredentialsFileType = _DEFAULT_CREDENTIALS_FILE_PATH,
) -> None:
    """
    Test's the CLI's ability to connect to the database, create tables, acquire data and store it.
    By default, it'll create a test database "test.db" in the current directory.

    The test query is for the hashtag "snoopy" in the US.
    """
    utils.setup_logging_info_level()
    logging.log(logging.INFO, f"Arguments: {locals()}")

    test_query = VideoQuery(
        and_=[
            Cond(Fields.hashtag_name, "snoopy", Op.EQ),
            Cond(Fields.region_code, "US", Op.EQ),
        ]
    )

    logging.log(logging.INFO, f"VideoQuery: {test_query}")

    start_date_datetime = utils.str_tiktok_date_format_to_datetime("20220101")
    end_date_datetime = utils.str_tiktok_date_format_to_datetime("20220101")

    engine = get_sqlite_engine_and_create_tables(db_file)

    api_client_config = ApiClientConfig(
        engine=engine,
        max_api_requests=1,
        raw_responses_output_dir=None,
        api_credentials_file=api_credentials_file,
    )
    video_query_config = VideoQueryConfig(
        video_query=test_query,
        start_date=start_date_datetime,
        end_date=end_date_datetime,
        crawl_tags=["Testing"],
    )
    logging.info(
        "API client config: %s\nVideo query config: %s", api_client_config, video_query_config
    )

    driver_single_day(api_client_config, video_query_config)


def get_query_file_json(query_file: Path):
    with query_file.open("r") as f:
        file_contents = f.read()
    try:
        return json.loads(file_contents)
    except json.JSONDecodeError as e:
        raise typer.BadParameter(f"Unable to parse {query_file} as JSON: {e}") from None


def validate_mutually_exclusive_flags(
    flags_names_to_values: Mapping[str, Any], *, at_least_one_required: bool = False
):
    """Takes a dict of flag names -> flag values, and raises an exception if more than one or none
    specified."""

    num_values_not_none = len(list(filter(lambda x: x is not None, flags_names_to_values.values())))
    flag_names_str = ", ".join(flags_names_to_values.keys())

    if num_values_not_none > 1:
        raise typer.BadParameter(f"{flag_names_str} are mutually exclusive. Please use only one.")

    if at_least_one_required and num_values_not_none == 0:
        raise typer.BadParameter(f"Must specify one of {flag_names_str}")


def validate_region_code_flag_value(region_code_list: Sequence[str] | None):
    if region_code_list is None or not region_code_list:
        return

    for region_code in region_code_list:
        if not region_codes.is_supported(region_code):
            raise typer.BadParameter(f'provide region code "{region_code}" invalid.')


@APP.command()
def print_query(
    region: RegionCodeListType = None,
    include_any_hashtags: IncludeAnyHashtagListType | None = None,
    exclude_any_hashtags: ExcludeAnyHashtagListType | None = None,
    include_all_hashtags: IncludeAllHashtagListType | None = None,
    exclude_all_hashtags: ExcludeAllHashtagListType | None = None,
    include_any_keywords: IncludeAnyKeywordListType | None = None,
    exclude_any_keywords: ExcludeAnyKeywordListType | None = None,
    include_all_keywords: IncludeAllKeywordListType | None = None,
    exclude_all_keywords: ExcludeAllKeywordListType | None = None,
    only_from_usernames: OnlyUsernamesListType | None = None,
    exclude_from_usernames: ExcludeUsernamesListType | None = None,
) -> None:
    """Prints to stdout the query generated from flags. Useful for creating a base from which to
    build more complex custom JSON queries."""
    if not any(
        [
            include_any_hashtags,
            exclude_any_hashtags,
            include_all_hashtags,
            exclude_all_hashtags,
            include_any_keywords,
            exclude_any_keywords,
            include_all_keywords,
            exclude_all_keywords,
            only_from_usernames,
            exclude_from_usernames,
        ]
    ):
        raise typer.BadParameter(
            "must specify at least one of [--include-any-hashtags, --exclude-any-hashtags, "
            "--include-all-hashtags, --exclude-all-hashtags, --include-any-keywords, "
            "--include-all-keywords, --exclude-any-keywords, --exclude-all-keywords, "
            "--include-any-usernames, --include-all-usernames, --exclude-any-usernames, "
            "--exclude-all-usernames]"
        )
    validate_mutually_exclusive_flags(
        {
            "--include-any-hashtags": include_any_hashtags,
            "--include-all-hashtags": include_all_hashtags,
        }
    )
    validate_mutually_exclusive_flags(
        {
            "--exclude-any-hashtags": exclude_any_hashtags,
            "--exclude-all-hashtags": exclude_all_hashtags,
        }
    )
    validate_mutually_exclusive_flags(
        {
            "--include-any-keywords": include_any_keywords,
            "--include-all-keywords": include_all_keywords,
        }
    )
    validate_mutually_exclusive_flags(
        {
            "--exclude-any-keywords": exclude_any_keywords,
            "--exclude-all-keywords": exclude_all_keywords,
        }
    )
    validate_mutually_exclusive_flags(
        {
            "--only-from-usernames": only_from_usernames,
            "--exclude-from-usernames": exclude_from_usernames,
        }
    )
    validate_region_code_flag_value(region)

    query = generate_query(
        region_codes=region,
        include_any_hashtags=include_any_hashtags,
        include_all_hashtags=include_all_hashtags,
        exclude_any_hashtags=exclude_any_hashtags,
        exclude_all_hashtags=exclude_all_hashtags,
        include_any_keywords=include_any_keywords,
        include_all_keywords=include_all_keywords,
        exclude_any_keywords=exclude_any_keywords,
        exclude_all_keywords=exclude_all_keywords,
        only_from_usernames=only_from_usernames,
        exclude_from_usernames=exclude_from_usernames,
    )

    print(json.dumps(query, cls=VideoQueryJSONEncoder, indent=2))


def make_crawl_date_window(crawl_span: int, crawl_lag: int, use_start_date: date) -> CrawlDateWindow:
    """Returns a CrawlDateWindow with an end_date crawl_lag days before today, and start_date
    crawl_span days before end_date.
    """
    assert crawl_span > 0 and crawl_lag > 0, "crawl_span and crawl_lag must be non-negative"
    if use_start_date:
        end_date = use_start_date + timedelta(days=crawl_interal)
        return CrawlDateWindow(start_date=use_start_date, end_date=end_date)

    end_date = use_start_date - timedelta(days=crawl_lag)
    start_date = end_date - timedelta(days=crawl_span)
    return CrawlDateWindow(start_date=start_date, end_date=end_date)


@APP.command()
def run_repeated(
    crawl_span: Annotated[int, typer.Option(help="How many days between start and end dates")],
    crawl_lag: Annotated[
        int,
        typer.Option(
            help=(
                "Number of days behind/prior current date for start date. eg if 3 and crawl "
                "execution begins 2024-06-04, crawl would use start date 2024-06-01"
            )
        ),
    ] = 1,
    crawl_interval: Annotated[int, typer.Option(help="How many days between crawls.")] = 1,
    db_file: DBFileType | None = None,
    db_url: DBUrlType | None = None,
    crawl_tag: CrawlTagType | None = None,
    raw_responses_output_dir: RawResponsesOutputDir | None = None,
    query_file_json: JsonQueryFileType | None = None,
    api_credentials_file: ApiCredentialsFileType = _DEFAULT_CREDENTIALS_FILE_PATH,
    rate_limit_wait_strategy: ApiRateLimitWaitStrategyType = (
        ApiRateLimitWaitStrategy.WAIT_FOUR_HOURS
    ),
    region: RegionCodeListType = None,
    include_any_hashtags: IncludeAnyHashtagListType | None = None,
    exclude_any_hashtags: ExcludeAnyHashtagListType | None = None,
    include_all_hashtags: IncludeAllHashtagListType | None = None,
    exclude_all_hashtags: ExcludeAllHashtagListType | None = None,
    include_any_keywords: IncludeAnyKeywordListType | None = None,
    exclude_any_keywords: ExcludeAnyKeywordListType | None = None,
    include_all_keywords: IncludeAllKeywordListType | None = None,
    exclude_all_keywords: ExcludeAllKeywordListType | None = None,
    only_from_usernames: OnlyUsernamesListType | None = None,
    exclude_from_usernames: ExcludeUsernamesListType | None = None,
<<<<<<< HEAD
    catch_up_from_start_date: CatchupFromStartDate | None = None,
=======
    fetch_user_info: FetchUserInfoFlag | None = None,
    fetch_comments: FetchCommentsFlag | None = None,
>>>>>>> 04766d9e
    debug: EnableDebugLoggingFlag = False,
) -> None:
    """
    Repeatedly queries TikTok API and stores the results in specified database, advancing the crawl
    window (ie start and end dates) for each new crawl.
    """
    if crawl_span < 0:
        raise typer.BadParameter("Number of days for crawl span must be positive")
    if crawl_interval < 0:
        raise typer.BadParameter("Crawl interval must be positive")
    if crawl_lag < 0:
        raise typer.BadParameter("Lag must be positive")

    if debug:
        utils.setup_logging_debug_level()
    else:
        utils.setup_logging_info_level()

    if catch_up_from_start_date:
        crawl_date_window = make_crawl_date_window(crawl_span=crawl_span, crawl_lag=crawl_lag,
                                                   use_start_date=catch_up_from_start_date)
    else:
        crawl_date_window = make_crawl_date_window(crawl_span=crawl_span, crawl_lag=crawl_lag)

    while True:
        logging.info(
            "Starting scheduled run. start_date: %s, end_date: %s",
            crawl_date_window.start_date,
            crawl_date_window.end_date,
        )
        execution_start_time = pendulum.now()
        run(
            start_date_str=utils.date_to_tiktok_str_format(crawl_date_window.start_date),
            end_date_str=utils.date_to_tiktok_str_format(crawl_date_window.end_date),
            db_file=db_file,
            db_url=db_url,
            crawl_tag=crawl_tag,
            raw_responses_output_dir=raw_responses_output_dir,
            query_file_json=query_file_json,
            api_credentials_file=api_credentials_file,
            rate_limit_wait_strategy=rate_limit_wait_strategy,
            region=region,
            include_any_hashtags=include_any_hashtags,
            exclude_any_hashtags=exclude_any_hashtags,
            include_all_hashtags=include_all_hashtags,
            exclude_all_hashtags=exclude_all_hashtags,
            include_any_keywords=include_any_keywords,
            exclude_any_keywords=exclude_any_keywords,
            include_all_keywords=include_all_keywords,
            exclude_all_keywords=exclude_all_keywords,
            only_from_usernames=only_from_usernames,
            exclude_from_usernames=exclude_from_usernames,
            fetch_user_info=fetch_user_info,
            fetch_comments=fetch_comments,
            max_api_requests=(DAILY_API_REQUEST_QUOTA * crawl_interval),
            debug=debug,
            # Do not setup logging again so that we keep the current log file.
            init_logging=False,
        )
        # TODO(macpd): maybe 2 different loops, one of catchup with no sleep, and then this normal
        # loop.
        next_execution = execution_start_time.add(days=crawl_interval)
        logging.debug("next_execution: %s, %s", next_execution, next_execution.diff_for_humans())
        if pendulum.now() < next_execution:
            logging.info("Sleeping until %s", next_execution)
            pause.until(next_execution)
        else:
            logging.warning(
                "Previous crawl started at %s and took longer than crawl_interval %s. starting now",
                execution_start_time,
                crawl_interval,
            )
        # Assume we are caught up (if we were trying)
        if (date.today() - crawl_date_window.end_date).days <= crawl_lag:
            new_crawl_date_window = make_crawl_date_window(crawl_span=crawl_span,
                                                           crawl_lag=crawl_lag)
        else:
            new_crawl_date_window = make_crawl_date_window(crawl_span=crawl_span, crawl_lag=crawl_lag,
                                                       use_start_date=crawl_date_window.end_date)
        crawl_date_window = new_crawl_date_window


@APP.command()
def run(
    # Note to self: Importing "from __future__ import annotations"
    # breaks the documentation of CLI Arguments for some reason
    start_date_str: TikTokStartDateFormat,
    end_date_str: TikTokEndDateFormat,
    db_file: DBFileType | None = None,
    db_url: DBUrlType | None = None,
    stop_after_one_request: StopAfterOneRequestFlag = False,
    max_api_requests: MaxApiRequests | None = None,
    crawl_tag: CrawlTagType | None = None,
    raw_responses_output_dir: RawResponsesOutputDir | None = None,
    query_file_json: JsonQueryFileType | None = None,
    api_credentials_file: ApiCredentialsFileType = _DEFAULT_CREDENTIALS_FILE_PATH,
    rate_limit_wait_strategy: ApiRateLimitWaitStrategyType = (
        ApiRateLimitWaitStrategy.WAIT_FOUR_HOURS
    ),
    region: RegionCodeListType | None = None,
    include_any_hashtags: IncludeAnyHashtagListType | None = None,
    exclude_any_hashtags: ExcludeAnyHashtagListType | None = None,
    include_all_hashtags: IncludeAllHashtagListType | None = None,
    exclude_all_hashtags: ExcludeAllHashtagListType | None = None,
    include_any_keywords: IncludeAnyKeywordListType | None = None,
    exclude_any_keywords: ExcludeAnyKeywordListType | None = None,
    include_all_keywords: IncludeAllKeywordListType | None = None,
    exclude_all_keywords: ExcludeAllKeywordListType | None = None,
    only_from_usernames: OnlyUsernamesListType | None = None,
    exclude_from_usernames: ExcludeUsernamesListType | None = None,
    fetch_user_info: FetchUserInfoFlag | None = None,
    fetch_comments: FetchCommentsFlag | None = None,
    debug: EnableDebugLoggingFlag = False,
    # Skips logging init/setup. Hidden because this is intended for other commands that setup
    # logging and then call this as a function.
    init_logging: Annotated[bool, typer.Option(hidden=True)] = True,
) -> None:
    """
    Queries TikTok API and stores the results in specified database.
    """
    if init_logging:
        if debug:
            utils.setup_logging_debug_level()
        else:
            utils.setup_logging_info_level()

    if stop_after_one_request:
        logging.error("--stop_after_one_request is deprecated, please use --max-api-requests=1")

    if stop_after_one_request and max_api_requests:
        raise typer.BadParameter(
            "--stop-after-one-request and --max-api-requests are mutually exclusive. Please use "
            "only one."
        )

    logging.log(logging.INFO, f"Arguments: {locals()}")

    # Using an actual datetime object instead of a string would not allows to
    # specify the CLI help docs in the format %Y%m%d
    start_date_datetime = utils.str_tiktok_date_format_to_datetime(start_date_str)
    end_date_datetime = utils.str_tiktok_date_format_to_datetime(end_date_str)

    validate_mutually_exclusive_flags(
        {"--db-url": db_url, "--db-file": db_file}, at_least_one_required=True
    )

    if query_file_json:
        if any(
            [
                include_any_hashtags,
                exclude_any_hashtags,
                include_all_hashtags,
                exclude_all_hashtags,
                include_any_keywords,
                exclude_any_keywords,
                include_all_keywords,
                exclude_all_keywords,
                only_from_usernames,
                exclude_from_usernames,
                region,
            ]
        ):
            raise typer.BadParameter(
                "--query-file-json cannot be used with any other flags that specify query "
                "conditions/parameters (such as --region, --include-any-hashtags, "
                "--include-any-keywords, etc"
            )

        query = get_query_file_json(query_file_json)
    else:
        validate_mutually_exclusive_flags(
            {
                "--include-any-hashtags": include_any_hashtags,
                "--include-all-hashtags": include_all_hashtags,
            }
        )
        validate_mutually_exclusive_flags(
            {
                "--exclude-any-hashtags": exclude_any_hashtags,
                "--exclude-all-hashtags": exclude_all_hashtags,
            }
        )
        validate_mutually_exclusive_flags(
            {
                "--include-any-keywords": include_any_keywords,
                "--include-all-keywords": include_all_keywords,
            }
        )
        validate_mutually_exclusive_flags(
            {
                "--exclude-any-keywords": exclude_any_keywords,
                "--exclude-all-keywords": exclude_all_keywords,
            }
        )
        validate_mutually_exclusive_flags(
            {
                "--only-from-usernames": only_from_usernames,
                "--exclude-from-usernames": exclude_from_usernames,
            }
        )

        validate_region_code_flag_value(region)

        query = generate_query(
            region_codes=region,
            include_any_hashtags=include_any_hashtags,
            include_all_hashtags=include_all_hashtags,
            exclude_any_hashtags=exclude_any_hashtags,
            exclude_all_hashtags=exclude_all_hashtags,
            include_any_keywords=include_any_keywords,
            include_all_keywords=include_all_keywords,
            exclude_any_keywords=exclude_any_keywords,
            exclude_all_keywords=exclude_all_keywords,
            only_from_usernames=only_from_usernames,
            exclude_from_usernames=exclude_from_usernames,
        )

    logging.log(logging.INFO, f"VideoQuery: {query}")

    if db_url:
        engine = get_engine_and_create_tables(db_url)
    elif db_file:
        engine = get_sqlite_engine_and_create_tables(db_file)

    api_client_config = ApiClientConfig(
        engine=engine,  # type: ignore - cant catch if logic above
        max_api_requests=1 if stop_after_one_request else max_api_requests,
        raw_responses_output_dir=raw_responses_output_dir,
        api_credentials_file=api_credentials_file,
        api_rate_limit_wait_strategy=rate_limit_wait_strategy,
    )
    query_config = VideoQueryConfig(
        query=query,
        start_date=start_date_datetime,
        end_date=end_date_datetime,
        crawl_tags=[crawl_tag] if crawl_tag else None,
        fetch_user_info=fetch_user_info,
        fetch_comments=fetch_comments,
    )
    logging.info("API client config: %s\nVideo query config: %s", api_client_config, query_config)

    if query_config.start_date == query_config.end_date:
        logging.info(
            "Start and final date are the same - running single day driver",
        )
        driver_single_day(api_client_config, query_config)
    else:
        logging.info("Running main driver")
        main_driver(api_client_config, query_config)<|MERGE_RESOLUTION|>--- conflicted
+++ resolved
@@ -313,12 +313,9 @@
     exclude_all_keywords: ExcludeAllKeywordListType | None = None,
     only_from_usernames: OnlyUsernamesListType | None = None,
     exclude_from_usernames: ExcludeUsernamesListType | None = None,
-<<<<<<< HEAD
-    catch_up_from_start_date: CatchupFromStartDate | None = None,
-=======
     fetch_user_info: FetchUserInfoFlag | None = None,
     fetch_comments: FetchCommentsFlag | None = None,
->>>>>>> 04766d9e
+    catch_up_from_start_date: CatchupFromStartDate | None = None,
     debug: EnableDebugLoggingFlag = False,
 ) -> None:
     """
