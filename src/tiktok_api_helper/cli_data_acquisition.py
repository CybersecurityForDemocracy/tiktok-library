import json
import logging
from collections.abc import Mapping, Sequence
from copy import copy
<<<<<<< HEAD
from datetime import datetime, date, timedelta
from pathlib import Path
from typing import Any, Mapping, Optional, Sequence
import time

import typer
from sqlalchemy import Engine
from typing_extensions import Annotated
import pendulum
=======
from pathlib import Path
from typing import Annotated, Any

import typer
>>>>>>> 74c0763f

from tiktok_api_helper import region_codes, utils
from tiktok_api_helper.api_client import (
    ApiClientConfig,
    ApiRateLimitWaitStrategy,
    TikTokApiClient,
)
from tiktok_api_helper.custom_types import (
    ApiCredentialsFileType,
    ApiRateLimitWaitStrategyType,
    DBFileType,
    DBUrlType,
    ExcludeAllHashtagListType,
    ExcludeAllKeywordListType,
    ExcludeAnyHashtagListType,
    ExcludeAnyKeywordListType,
    ExcludeUsernamesListType,
    IncludeAllHashtagListType,
    IncludeAllKeywordListType,
    IncludeAnyHashtagListType,
    IncludeAnyKeywordListType,
    JsonQueryFileType,
    OnlyUsernamesListType,
    RawResponsesOutputDir,
    RegionCodeListType,
    TikTokEndDateFormat,
    TikTokStartDateFormat,
)
from tiktok_api_helper.query import (
    Cond,
    Fields,
    Op,
    Query,
    QueryJSONEncoder,
    generate_query,
)
from tiktok_api_helper.sql import (
    get_engine_and_create_tables,
    get_sqlite_engine_and_create_tables,
)

APP = typer.Typer(rich_markup_mode="markdown")

_DAYS_PER_ITER = 28
_DEFAULT_CREDENTIALS_FILE_PATH = Path("./secrets.yaml")

def setup_logging(*, debug: bool):
    if debug:
        utils.setup_logging(file_level=logging.DEBUG, rich_level=logging.DEBUG)
    else:
        utils.setup_logging(file_level=logging.INFO, rich_level=logging.INFO)


def run_long_query(config: ApiClientConfig):
    """Runs a "long" query, defined as one that may need multiple requests to get all the data.

    Unless you have a good reason to believe otherwise, queries should default to be considered
    "long".  """
    api_client = TikTokApiClient.from_config(config)
    api_client.fetch_and_store_all()


def driver_single_day(config: ApiClientConfig):
    """Simpler driver for a single day of query"""
    assert (
        config.start_date == config.end_date
    ), "Start and final date must be the same for single day driver"

    run_long_query(config)


def main_driver(config: ApiClientConfig):
    days_per_iter = utils.int_to_days(_DAYS_PER_ITER)

    start_date = copy(config.start_date)

    while start_date < config.end_date:
        # API limit is 30, we maintain 28 to be safe
        local_end_date = start_date + days_per_iter
        local_end_date = min(local_end_date, config.end_date)

        new_config = ApiClientConfig(
            query=config.query,
            start_date=start_date,
            end_date=local_end_date,
            engine=config.engine,
            stop_after_one_request=config.stop_after_one_request,
            crawl_tags=config.crawl_tags,
            raw_responses_output_dir=config.raw_responses_output_dir,
            api_credentials_file=config.api_credentials_file,
            api_rate_limit_wait_strategy=config.api_rate_limit_wait_strategy,
        )
        run_long_query(new_config)

        start_date += days_per_iter

        if config.stop_after_one_request:
            logging.log(logging.WARN, "Stopping after one request")
            break


@APP.command()
def test(
    db_file: DBFileType = Path("./test.db"),
    api_credentials_file: ApiCredentialsFileType = _DEFAULT_CREDENTIALS_FILE_PATH,
) -> None:
    """
    Test's the CLI's ability to connect to the database, create tables, acquire data and store it.
    By default, it'll create a test database "test.db" in the current directory.

    The test query is for the hashtag "snoopy" in the US.
    """
    utils.setup_logging(file_level=logging.INFO, rich_level=logging.INFO)
    logging.log(logging.INFO, f"Arguments: {locals()}")

    test_query = Query(
        and_=[
            Cond(Fields.hashtag_name, "snoopy", Op.EQ),
            Cond(Fields.region_code, "US", Op.EQ),
        ]
    )

    logging.log(logging.INFO, f"Query: {test_query}")

    start_date_datetime = utils.str_tiktok_date_format_to_datetime("20220101")
    end_date_datetime = utils.str_tiktok_date_format_to_datetime("20220101")

    engine = get_sqlite_engine_and_create_tables(db_file)

    config = ApiClientConfig(
        query=test_query,
        start_date=start_date_datetime,
        end_date=end_date_datetime,
        engine=engine,
        stop_after_one_request=True,
        crawl_tags=["Testing"],
        raw_responses_output_dir=None,
        api_credentials_file=api_credentials_file,
    )
    logging.log(logging.INFO, f"Config: {config}")

    driver_single_day(config)


def get_query_file_json(query_file: Path):
    with query_file.open("r") as f:
        file_contents = f.read()
    try:
        return json.loads(file_contents)
    except json.JSONDecodeError as e:
        raise typer.BadParameter(f"Unable to parse {query_file} as JSON: {e}") from None


def validate_mutually_exclusive_flags(
    flags_names_to_values: Mapping[str, Any], *, at_least_one_required: bool = False
):
    """Takes a dict of flag names -> flag values, and raises an exception if more than one or none
    specified."""

    num_values_not_none = len(list(filter(lambda x: x is not None, flags_names_to_values.values())))
    flag_names_str = ", ".join(flags_names_to_values.keys())

    if num_values_not_none > 1:
        raise typer.BadParameter(f"{flag_names_str} are mutually exclusive. Please use only one.")

    if at_least_one_required and num_values_not_none == 0:
        raise typer.BadParameter(f"Must specify one of {flag_names_str}")


def validate_region_code_flag_value(region_code_list: Sequence[str] | None):
    if region_code_list is None or not region_code_list:
        return

    for region_code in region_code_list:
        if not region_codes.is_supported(region_code):
            raise typer.BadParameter(f'provide region code "{region_code}" invalid.')


@APP.command()
def print_query(
    region: RegionCodeListType = None,
    include_any_hashtags: IncludeAnyHashtagListType | None = None,
    exclude_any_hashtags: ExcludeAnyHashtagListType | None = None,
    include_all_hashtags: IncludeAllHashtagListType | None = None,
    exclude_all_hashtags: ExcludeAllHashtagListType | None = None,
    include_any_keywords: IncludeAnyKeywordListType | None = None,
    exclude_any_keywords: ExcludeAnyKeywordListType | None = None,
    include_all_keywords: IncludeAllKeywordListType | None = None,
    exclude_all_keywords: ExcludeAllKeywordListType | None = None,
    only_from_usernames: OnlyUsernamesListType | None = None,
    exclude_from_usernames: ExcludeUsernamesListType | None = None,
) -> None:
    """Prints to stdout the query generated from flags. Useful for creating a base from which to
    build more complex custom JSON queries."""
    if not any(
        [
            include_any_hashtags,
            exclude_any_hashtags,
            include_all_hashtags,
            exclude_all_hashtags,
            include_any_keywords,
            exclude_any_keywords,
            include_all_keywords,
            exclude_all_keywords,
            only_from_usernames,
            exclude_from_usernames,
        ]
    ):
        raise typer.BadParameter(
            "must specify at least one of [--include-any-hashtags, --exclude-any-hashtags, "
            "--include-all-hashtags, --exclude-all-hashtags, --include-any-keywords, "
            "--include-all-keywords, --exclude-any-keywords, --exclude-all-keywords, "
            "--include-any-usernames, --include-all-usernames, --exclude-any-usernames, "
            "--exclude-all-usernames]"
        )
    validate_mutually_exclusive_flags(
        {
            "--include-any-hashtags": include_any_hashtags,
            "--include-all-hashtags": include_all_hashtags,
        }
    )
    validate_mutually_exclusive_flags(
        {
            "--exclude-any-hashtags": exclude_any_hashtags,
            "--exclude-all-hashtags": exclude_all_hashtags,
        }
    )
    validate_mutually_exclusive_flags(
        {
            "--include-any-keywords": include_any_keywords,
            "--include-all-keywords": include_all_keywords,
        }
    )
    validate_mutually_exclusive_flags(
        {
            "--exclude-any-keywords": exclude_any_keywords,
            "--exclude-all-keywords": exclude_all_keywords,
        }
    )
    validate_mutually_exclusive_flags(
        {
            "--only-from-usernames": only_from_usernames,
            "--exclude-from-usernames": exclude_from_usernames,
        }
    )
    validate_region_code_flag_value(region)

    query = generate_query(
        region_codes=region,
        include_any_hashtags=include_any_hashtags,
        include_all_hashtags=include_all_hashtags,
        exclude_any_hashtags=exclude_any_hashtags,
        exclude_all_hashtags=exclude_all_hashtags,
        include_any_keywords=include_any_keywords,
        include_all_keywords=include_all_keywords,
        exclude_any_keywords=exclude_any_keywords,
        exclude_all_keywords=exclude_all_keywords,
        only_from_usernames=only_from_usernames,
        exclude_from_usernames=exclude_from_usernames,
    )

    print(json.dumps(query, cls=QueryJSONEncoder, indent=2))

def make_crawl_span(num_days_crawl_span, num_days_lag):
    end_date = date.today() - timedelta(days=num_days_lag)
    start_date = end_date - timedelta(days=num_days_crawl_span)
    return start_date, end_date


@APP.command()
def run_scheduled(
    num_days_crawl_span: Annotated[int, typer.Option(help="How many days between start and end dates")],
    crawl_interval: Annotated[int, typer.Option(help="How many days between crawls.")], # TODO(macpd): sentinel value for start next crawl immediately
    num_days_lag: Annotated[int, typer.Option(help="Number of days behind/prior current date for start date. eg if 3 and crawl execution begins 2024-06-04, crawl would use start date 2024-06-01")] = 1,
    db_file: Optional[DBFileType] = None,
    db_url: Optional[DBUrlType] = None,
    crawl_tag: Annotated[
        str,
        typer.Option(
            help="Extra metadata for tagging the crawl of the data with a name (e.g. `Experiment_1_test_acquisition`)"
        ),
    ] = "",
    raw_responses_output_dir: Optional[RawResponsesOutputDir] = None,
    query_file_json: Optional[JsonQueryFileType] = None,
    api_credentials_file: ApiCredentialsFileType = _DEFAULT_CREDENTIALS_FILE_PATH,
    rate_limit_wait_strategy: ApiRateLimitWaitStrategyType = ApiRateLimitWaitStrategy.WAIT_FOUR_HOURS,
    region: RegionCodeListType = None,
    include_any_hashtags: Optional[IncludeAnyHashtagListType] = None,
    exclude_any_hashtags: Optional[ExcludeAnyHashtagListType] = None,
    include_all_hashtags: Optional[IncludeAllHashtagListType] = None,
    exclude_all_hashtags: Optional[ExcludeAllHashtagListType] = None,
    include_any_keywords: Optional[IncludeAnyKeywordListType] = None,
    exclude_any_keywords: Optional[ExcludeAnyKeywordListType] = None,
    include_all_keywords: Optional[IncludeAllKeywordListType] = None,
    exclude_all_keywords: Optional[ExcludeAllKeywordListType] = None,
    only_from_usernames: Optional[OnlyUsernamesListType] = None,
    exclude_from_usernames: Optional[ExcludeUsernamesListType] = None,
    debug: Optional[bool] = False,
) -> None:
    # TODO(macpd): decide what format to use for schedule input. maybe crontiter
    if num_days_crawl_span < 0:
        raise typer.BadParameter("Number of days for crawl span must be positive")
    if crawl_interval < 0:
        raise typer.BadParameter("Crawl interval must be positive")
    if num_days_lag < 0:
        raise typer.BadParameter("Lag must be positive")

    setup_logging(debug=debug)
    while True:
        start_date, end_date = make_crawl_span(num_days_crawl_span=num_days_crawl_span, num_days_lag=num_days_lag)
        logging.info("Starting scheduled run. start_date: %s, end_date: %s", start_date, end_date)
        execution_start_time = pendulum.now()
        run(start_date_str=utils.date_to_tiktok_str_format(start_date),
            end_date_str=utils.date_to_tiktok_str_format(end_date),
            db_file=db_file,
            db_url=db_url,
            crawl_tag=crawl_tag,
            raw_responses_output_dir=raw_responses_output_dir,
            query_file_json=query_file_json,
            api_credentials_file=api_credentials_file,
            rate_limit_wait_strategy=rate_limit_wait_strategy,
            region=region,
            include_any_hashtags=include_any_hashtags,
            exclude_any_hashtags=exclude_any_hashtags,
            include_all_hashtags=include_all_hashtags,
            exclude_all_hashtags=exclude_all_hashtags,
            include_any_keywords=include_any_keywords,
            exclude_any_keywords=exclude_any_keywords,
            include_all_keywords=include_all_keywords,
            exclude_all_keywords=exclude_all_keywords,
            only_from_usernames=only_from_usernames,
            exclude_from_usernames=exclude_from_usernames,
            debug=debug,
            # Do not setup logging again so that we keep the current log file.
            init_logging=False)
        next_execution = execution_start_time + timedelta(days=crawl_interval)
        now = pendulum.now()
        seconds_to_next_execution = (next_execution - now).seconds
        logging.debug('now: %s, next_execution: %s, seconds_to_next_execution: %s', now,
                        next_execution, seconds_to_next_execution)
        if seconds_to_next_execution > 0:
            logging.info('Sleeping %s seconds', seconds_to_next_execution)
            time.sleep(seconds_to_next_execution)
        else:
            logging.warning('Previous crawl started at %s and took longer than crawl_interval %s.  starting now', execution_start_time, crawl_interval)




@APP.command()
def run(
    # Note to self: Importing "from __future__ import annotations"
    # breaks the documentation of CLI Arguments for some reason
    start_date_str: TikTokStartDateFormat,
    end_date_str: TikTokEndDateFormat,
    db_file: DBFileType | None = None,
    db_url: DBUrlType | None = None,
    stop_after_one_request: Annotated[
        bool, typer.Option(help="Stop after the first request - Useful for testing")
    ] = False,
    crawl_tag: Annotated[
        str,
        typer.Option(
            help=(
                "Extra metadata for tagging the crawl of the data with a name (e.g. "
                "`Experiment_1_test_acquisition`)"
            ),
        ),
    ] = "",
    raw_responses_output_dir: RawResponsesOutputDir | None = None,
    query_file_json: JsonQueryFileType | None = None,
    api_credentials_file: ApiCredentialsFileType = _DEFAULT_CREDENTIALS_FILE_PATH,
<<<<<<< HEAD
    rate_limit_wait_strategy: ApiRateLimitWaitStrategyType = ApiRateLimitWaitStrategy.WAIT_FOUR_HOURS,
    region: RegionCodeListType = None,
    include_any_hashtags: Optional[IncludeAnyHashtagListType] = None,
    exclude_any_hashtags: Optional[ExcludeAnyHashtagListType] = None,
    include_all_hashtags: Optional[IncludeAllHashtagListType] = None,
    exclude_all_hashtags: Optional[ExcludeAllHashtagListType] = None,
    include_any_keywords: Optional[IncludeAnyKeywordListType] = None,
    exclude_any_keywords: Optional[ExcludeAnyKeywordListType] = None,
    include_all_keywords: Optional[IncludeAllKeywordListType] = None,
    exclude_all_keywords: Optional[ExcludeAllKeywordListType] = None,
    only_from_usernames: Optional[OnlyUsernamesListType] = None,
    exclude_from_usernames: Optional[ExcludeUsernamesListType] = None,
    debug: Optional[bool] = False,
    # Skips logging init/setup. Hidden because this is intended for other commands that setup
    # logging and then call this as a function.
    init_logging: Annotated[bool, typer.Option(hidden=True)] = True,
=======
    rate_limit_wait_strategy: ApiRateLimitWaitStrategyType = (
            ApiRateLimitWaitStrategy.WAIT_FOUR_HOURS),
    region: RegionCodeListType | None = None,
    include_any_hashtags: IncludeAnyHashtagListType | None = None,
    exclude_any_hashtags: ExcludeAnyHashtagListType | None = None,
    include_all_hashtags: IncludeAllHashtagListType | None = None,
    exclude_all_hashtags: ExcludeAllHashtagListType | None = None,
    include_any_keywords: IncludeAnyKeywordListType | None = None,
    exclude_any_keywords: ExcludeAnyKeywordListType | None = None,
    include_all_keywords: IncludeAllKeywordListType | None = None,
    exclude_all_keywords: ExcludeAllKeywordListType | None = None,
    only_from_usernames: OnlyUsernamesListType | None = None,
    exclude_from_usernames: ExcludeUsernamesListType | None = None,
    debug: bool = False,
>>>>>>> 74c0763f
) -> None:
    """
    Queries TikTok API and stores the results in specified database.
    """
    if init_logging:
        setup_logging(debug=debug)

    logging.log(logging.INFO, f"Arguments: {locals()}")

    # Using an actual datetime object instead of a string would not allows to
    # specify the CLI help docs in the format %Y%m%d
    start_date_datetime = utils.str_tiktok_date_format_to_datetime(start_date_str)
    end_date_datetime = utils.str_tiktok_date_format_to_datetime(end_date_str)

    validate_mutually_exclusive_flags(
        {"--db-url": db_url, "--db-file": db_file}, at_least_one_required=True
    )

    if query_file_json:
        if any(
            [
                include_any_hashtags,
                exclude_any_hashtags,
                include_all_hashtags,
                exclude_all_hashtags,
                include_any_keywords,
                exclude_any_keywords,
                include_all_keywords,
                exclude_all_keywords,
                only_from_usernames,
                exclude_from_usernames,
                region,
            ]
        ):
            raise typer.BadParameter(
                "--query-file-json cannot be used with any other flags that specify query "
                "conditions/parameters (such as --region, --include-any-hashtags, "
                "--include-any-keywords, etc"
            )

        query = get_query_file_json(query_file_json)
    else:
        validate_mutually_exclusive_flags(
            {
                "--include-any-hashtags": include_any_hashtags,
                "--include-all-hashtags": include_all_hashtags,
            }
        )
        validate_mutually_exclusive_flags(
            {
                "--exclude-any-hashtags": exclude_any_hashtags,
                "--exclude-all-hashtags": exclude_all_hashtags,
            }
        )
        validate_mutually_exclusive_flags(
            {
                "--include-any-keywords": include_any_keywords,
                "--include-all-keywords": include_all_keywords,
            }
        )
        validate_mutually_exclusive_flags(
            {
                "--exclude-any-keywords": exclude_any_keywords,
                "--exclude-all-keywords": exclude_all_keywords,
            }
        )
        validate_mutually_exclusive_flags(
            {
                "--only-from-usernames": only_from_usernames,
                "--exclude-from-usernames": exclude_from_usernames,
            }
        )

        validate_region_code_flag_value(region)

        query = generate_query(
            region_codes=region,
            include_any_hashtags=include_any_hashtags,
            include_all_hashtags=include_all_hashtags,
            exclude_any_hashtags=exclude_any_hashtags,
            exclude_all_hashtags=exclude_all_hashtags,
            include_any_keywords=include_any_keywords,
            include_all_keywords=include_all_keywords,
            exclude_any_keywords=exclude_any_keywords,
            exclude_all_keywords=exclude_all_keywords,
            only_from_usernames=only_from_usernames,
            exclude_from_usernames=exclude_from_usernames,
        )

    logging.log(logging.INFO, f"Query: {query}")

    if db_url:
        engine = get_engine_and_create_tables(db_url)
    elif db_file:
        engine = get_sqlite_engine_and_create_tables(db_file)

    config = ApiClientConfig(
        query=query,
        start_date=start_date_datetime,
        end_date=end_date_datetime,
        engine=engine,  # type: ignore - cant catch if logic above
        stop_after_one_request=stop_after_one_request,
        crawl_tags=[crawl_tag],
        raw_responses_output_dir=raw_responses_output_dir,
        api_credentials_file=api_credentials_file,
        api_rate_limit_wait_strategy=rate_limit_wait_strategy,
    )
    logging.log(logging.INFO, f"Config: {config}")

    if config.start_date == config.end_date:
        logging.log(
            logging.INFO,
            "Start and final date are the same - running single day driver",
        )
        driver_single_day(config)
    else:
        logging.log(logging.INFO, "Running main driver")
        main_driver(config)<|MERGE_RESOLUTION|>--- conflicted
+++ resolved
@@ -2,22 +2,13 @@
 import logging
 from collections.abc import Mapping, Sequence
 from copy import copy
-<<<<<<< HEAD
 from datetime import datetime, date, timedelta
 from pathlib import Path
-from typing import Any, Mapping, Optional, Sequence
 import time
+from typing import Annotated, Any
 
 import typer
-from sqlalchemy import Engine
-from typing_extensions import Annotated
 import pendulum
-=======
-from pathlib import Path
-from typing import Annotated, Any
-
-import typer
->>>>>>> 74c0763f
 
 from tiktok_api_helper import region_codes, utils
 from tiktok_api_helper.api_client import (
@@ -390,24 +381,6 @@
     raw_responses_output_dir: RawResponsesOutputDir | None = None,
     query_file_json: JsonQueryFileType | None = None,
     api_credentials_file: ApiCredentialsFileType = _DEFAULT_CREDENTIALS_FILE_PATH,
-<<<<<<< HEAD
-    rate_limit_wait_strategy: ApiRateLimitWaitStrategyType = ApiRateLimitWaitStrategy.WAIT_FOUR_HOURS,
-    region: RegionCodeListType = None,
-    include_any_hashtags: Optional[IncludeAnyHashtagListType] = None,
-    exclude_any_hashtags: Optional[ExcludeAnyHashtagListType] = None,
-    include_all_hashtags: Optional[IncludeAllHashtagListType] = None,
-    exclude_all_hashtags: Optional[ExcludeAllHashtagListType] = None,
-    include_any_keywords: Optional[IncludeAnyKeywordListType] = None,
-    exclude_any_keywords: Optional[ExcludeAnyKeywordListType] = None,
-    include_all_keywords: Optional[IncludeAllKeywordListType] = None,
-    exclude_all_keywords: Optional[ExcludeAllKeywordListType] = None,
-    only_from_usernames: Optional[OnlyUsernamesListType] = None,
-    exclude_from_usernames: Optional[ExcludeUsernamesListType] = None,
-    debug: Optional[bool] = False,
-    # Skips logging init/setup. Hidden because this is intended for other commands that setup
-    # logging and then call this as a function.
-    init_logging: Annotated[bool, typer.Option(hidden=True)] = True,
-=======
     rate_limit_wait_strategy: ApiRateLimitWaitStrategyType = (
             ApiRateLimitWaitStrategy.WAIT_FOUR_HOURS),
     region: RegionCodeListType | None = None,
@@ -422,7 +395,9 @@
     only_from_usernames: OnlyUsernamesListType | None = None,
     exclude_from_usernames: ExcludeUsernamesListType | None = None,
     debug: bool = False,
->>>>>>> 74c0763f
+    # Skips logging init/setup. Hidden because this is intended for other commands that setup
+    # logging and then call this as a function.
+    init_logging: Annotated[bool, typer.Option(hidden=True)] = True,
 ) -> None:
     """
     Queries TikTok API and stores the results in specified database.
