import copy
import datetime
import itertools
import json
import logging
from collections.abc import Mapping, Sequence
from pathlib import Path
from typing import Any, Optional

from sqlalchemy import (
    JSON,
    BigInteger,
    Column,
    DateTime,
    Engine,
    ForeignKey,
    MetaData,
    String,
    Table,
    UniqueConstraint,
    create_engine,
    func,
    select,
)
from sqlalchemy.dialects import postgresql, sqlite
from sqlalchemy.ext.mutable import MutableDict
from sqlalchemy.orm import (
    DeclarativeBase,
    Mapped,
    Session,
    mapped_column,
    relationship,
    synonym,
)

from tiktok_api_helper.query import Query, QueryJSONEncoder

# See https://amercader.net/blog/beware-of-json-fields-in-sqlalchemy/
MUTABLE_JSON = MutableDict.as_mutable(JSON)  # type: ignore


# Copied from https://stackoverflow.com/a/23175518
# SQLAlchemy does not map BigInt to Int by default on the sqlite dialect (even though " a column
# with type INTEGER PRIMARY KEY is an alias for the ROWID (except in WITHOUT ROWID tables) which is
# always a 64-bit signed integer." according to sqlite documentation
# https://www.sqlite.org/autoinc.html#summary. Thus primrary keys of this type do not get assigned
# an autoincrement default new value correctly.
BigIntegerForPrimaryKeyType = BigInteger()
BigIntegerForPrimaryKeyType = BigIntegerForPrimaryKeyType.with_variant(
    postgresql.BIGINT(), "postgresql"
)
BigIntegerForPrimaryKeyType = BigIntegerForPrimaryKeyType.with_variant(sqlite.INTEGER(), "sqlite")


class Base(DeclarativeBase):
    metadata = MetaData(
        naming_convention={
            "ix": "%(column_0_label)s_idx",
            "uq": "%(table_name)s_%(column_0_name)s_uniq",
            "ck": "%(table_name)s_%(constraint_name)s_check",
            "fk": "%(table_name)s_%(column_0_name)s_%(referred_table_name)s_fkey",
            "pk": "%(table_name)s_pkey",
        }
    )


videos_to_hashtags_association_table = Table(
    "videos_to_hashtags",
    Base.metadata,
    Column("video_id", ForeignKey("video.id"), primary_key=True),
    Column("hashtag_id", ForeignKey("hashtag.id"), primary_key=True),
)


class Hashtag(Base):
    __tablename__ = "hashtag"

    id: Mapped[int] = mapped_column(primary_key=True, autoincrement=True)
    name: Mapped[str] = mapped_column(String)

    __table_args__ = (UniqueConstraint("name"),)

    def __repr__(self) -> str:
        return f"Hashtag (id={self.id}, name={self.name!r})"


videos_to_crawl_tags_association_table = Table(
    "videos_to_crawl_tags",
    Base.metadata,
    Column("video_id", ForeignKey("video.id"), primary_key=True),
    Column("crawl_tag_id", ForeignKey("crawl_tag.id"), primary_key=True),
)


crawls_to_crawl_tags_association_table = Table(
    "crawls_to_crawl_tags",
    Base.metadata,
    Column("crawl_id", ForeignKey("crawl.id"), primary_key=True),
    Column("crawl_tag_id", ForeignKey("crawl_tag.id"), primary_key=True),
)


class CrawlTag(Base):
    __tablename__ = "crawl_tag"

    id: Mapped[int] = mapped_column(primary_key=True, autoincrement=True)
    name: Mapped[str] = mapped_column(String)

    __table_args__ = (UniqueConstraint("name"),)

    def __repr__(self) -> str:
        return f"CrawlTag (id={self.id}, name={self.name!r})"


videos_to_effect_ids_association_table = Table(
    "videos_to_effect_ids",
    Base.metadata,
    Column("video_id", ForeignKey("video.id"), primary_key=True),
    Column("effect_id", ForeignKey("effect.id"), primary_key=True),
)


class Effect(Base):
    __tablename__ = "effect"

    id: Mapped[int] = mapped_column(primary_key=True, autoincrement=True)
    effect_id: Mapped[str] = mapped_column(String)

    __table_args__ = (UniqueConstraint("effect_id"),)

    def __repr__(self) -> str:
        return f"Effect (id={self.id}, effect_id={self.effect_id!r})"


videos_to_crawls_association_table = Table(
    "videos_to_crawls",
    Base.metadata,
    Column("video_id", ForeignKey("video.id"), primary_key=True),
    Column("crawl_id", ForeignKey("crawl.id"), primary_key=True),
)


class Video(Base):
    __tablename__ = "video"

    id: Mapped[int] = mapped_column(
        BigIntegerForPrimaryKeyType, autoincrement=False, primary_key=True
    )
    crawls: Mapped[set["Crawl"]] = relationship(secondary=videos_to_crawls_association_table)
    video_id = synonym("id")
    item_id = synonym("id")

    create_time: Mapped[datetime.datetime] = mapped_column(DateTime(timezone=False))

    username: Mapped[str]
    region_code: Mapped[str] = mapped_column(String(2))
    video_description: Mapped[Optional[str]]
    music_id: Mapped[Optional[int]] = mapped_column(BigInteger, nullable=True)

    like_count: Mapped[Optional[int]] = mapped_column(BigInteger, nullable=True)
    comment_count: Mapped[Optional[int]] = mapped_column(BigInteger, nullable=True)
    share_count: Mapped[Optional[int]] = mapped_column(BigInteger, nullable=True)
    view_count: Mapped[Optional[int]] = mapped_column(BigInteger, nullable=True)

    effects: Mapped[set[Effect]] = relationship(secondary=videos_to_effect_ids_association_table)
    hashtags: Mapped[set[Hashtag]] = relationship(secondary=videos_to_hashtags_association_table)

    playlist_id: Mapped[Optional[int]] = mapped_column(BigInteger, nullable=True)
    voice_to_text: Mapped[Optional[str]]

    # Columns here are not returned by the API, but are added by us
    crawled_at: Mapped[datetime.datetime] = mapped_column(
        DateTime(timezone=True), server_default=func.now()
    )

    crawled_updated_at: Mapped[Optional[datetime.datetime]] = mapped_column(
        DateTime(timezone=True),
        onupdate=func.now(),
    )

    crawl_tags: Mapped[set[CrawlTag]] = relationship(
        secondary=videos_to_crawl_tags_association_table
    )
    extra_data = Column(MUTABLE_JSON, nullable=True)  # For future data I haven't thought of yet

    def __repr__(self) -> str:
        return (
            f"Video (id={self.id!r}, username={self.username!r}, "
            f"hashtags={self.hashtags!r}, "
            f"crawl_tags={self.crawl_tags!r}, crawls={self.crawls!r}"
        )

    @property
    def hashtag_names(self):
        return {hashtag.name for hashtag in self.hashtags}

    @property
    def crawl_tag_names(self):
        return {crawl_tag.name for crawl_tag in self.crawl_tags}

    @property
    def effect_ids(self):
        return {effect.effect_id for effect in self.effects}


# TODO(macpd): make generic method for this and use for all many-to-many objects inserted with video
def _get_hashtag_name_to_hashtag_object_map(
    session: Session, video_data: Sequence[Mapping[str, Any]]
) -> Mapping[str, Hashtag]:
    """Gets hashtag name -> Hashtag object map, pulling existing Hashtag objects from database and
    creating new Hashtag objects for new hashtag names.
    """
    # Get all hashtag names references in this list of videos
    hashtag_names_referenced = set(
        itertools.chain.from_iterable([video.get("hashtag_names", []) for video in video_data])
    )
    # Of all the referenced hashtag names get those which exist in the database
    hashtag_name_to_hashtag = {
        row.name: row
        for row in session.scalars(
            select(Hashtag).where(Hashtag.name.in_(hashtag_names_referenced))
        )
    }
    # Make new hashtag objects for hashtag names not yet in the database
    existing_hashtag_names = set(hashtag_name_to_hashtag.keys())
    new_hashtag_names = hashtag_names_referenced - existing_hashtag_names
    for hashtag_name in new_hashtag_names:
        hashtag_name_to_hashtag[hashtag_name] = Hashtag(name=hashtag_name)

    session.add_all(hashtag_name_to_hashtag.values())
    return hashtag_name_to_hashtag


def _get_crawl_tag_name_to_crawl_tag_object_map(
    session: Session, crawl_tags: Optional[Sequence[str]]
) -> set[CrawlTag]:
    """Gets crawl_tag name -> CrawlTag object map, pulling existing CrawlTag objects from database and
    creating new CrawlTag objects for new crawl_tag names.
    """
    if not crawl_tags:
        return set()
    # Get all crawl_tag names references in this list of videos
    crawl_tag_names_referenced = set(crawl_tags)
    # Of all the referenced crawl_tag names get those which exist in the database
    crawl_tag_name_to_crawl_tag = {
        row.name: row
        for row in session.scalars(
            select(CrawlTag).where(CrawlTag.name.in_(crawl_tag_names_referenced))
        )
    }
    # Make new crawl_tag objects for crawl_tag names not yet in the database
    existing_crawl_tag_names = set(crawl_tag_name_to_crawl_tag.keys())
    new_crawl_tag_names = crawl_tag_names_referenced - existing_crawl_tag_names
    for crawl_tag_name in new_crawl_tag_names:
        crawl_tag_name_to_crawl_tag[crawl_tag_name] = CrawlTag(name=crawl_tag_name)
    session.add_all(crawl_tag_name_to_crawl_tag.values())
    return set(crawl_tag_name_to_crawl_tag.values())


def _get_effect_id_to_effect_object_map(
    session: Session, video_data: Sequence[Mapping[str, Any]]
) -> Mapping[str, Effect]:
    """Gets effect id -> Effect object map, pulling existing Effect objects from database and
    creating new Effect objects for new effect ids.
    """
    # Get all effect ids references in this list of videos
    effect_ids_referenced = set(
        itertools.chain.from_iterable([video.get("effect_ids", []) for video in video_data])
    )
    # Of all the referenced effect ids get those which exist in the database
    effect_id_to_effect = {
        row.effect_id: row
        for row in session.scalars(
            select(Effect).where(Effect.effect_id.in_(effect_ids_referenced))
        )
    }
    # Make new effect objects for effect ids not yet in the database
    existing_effect_ids = set(effect_id_to_effect.keys())
    new_effect_ids = effect_ids_referenced - existing_effect_ids
    for effect_id in new_effect_ids:
        effect_id_to_effect[effect_id] = Effect(effect_id=effect_id)
    session.add_all(effect_id_to_effect.values())
    return effect_id_to_effect


def upsert_videos(
    video_data: Sequence[dict[str, Any]],
    crawl_id: int,
    engine: Engine,
    crawl_tags: Optional[Sequence[str]] = None,
):
    """
    Columns must be the same when doing a upsert which is annoying since we have
        different rows w/ different cols - Instead we just do a custom upsert

    I.e.
        stmt = sqlite_upsert(Video).values(videos)
        stmt = stmt.on_conflict_do_update(...)
    does not work
    """
    with Session(engine) as session:
        # Get all hashtag names references in this list of videos
        hashtag_name_to_hashtag = _get_hashtag_name_to_hashtag_object_map(session, video_data)

        # Get all crawl_tag names references in this list of videos
        crawl_tags_set = _get_crawl_tag_name_to_crawl_tag_object_map(session, crawl_tags)

        # Get all effect ids references in this list of videos
        effect_id_to_effect = _get_effect_id_to_effect_object_map(session, video_data)

        video_id_to_video = {}
        crawl = set(session.scalars(select(Crawl).where(Crawl.id == crawl_id)).all())

        for vid in video_data:
            # manually add the source, keeping the original dict intact
            new_vid = copy.deepcopy(vid)
            new_vid["crawls"] = crawl
            new_vid["create_time"] = datetime.datetime.fromtimestamp(vid["create_time"])
            if "effect_ids" in vid:
                new_vid["effects"] = {
                    effect_id_to_effect[effect_id] for effect_id in vid["effect_ids"]
                }
                del new_vid["effect_ids"]
            if "hashtag_names" in vid:
                new_vid["hashtags"] = {
                    hashtag_name_to_hashtag[hashtag_name] for hashtag_name in vid["hashtag_names"]
                }
                del new_vid["hashtag_names"]
            if crawl_tags_set:
                new_vid["crawl_tags"] = crawl_tags_set

            video_id_to_video[vid["id"]] = new_vid

        # Taken from https://stackoverflow.com/questions/25955200/sqlalchemy-performing-a-bulk-upsert-if-exists-update-else-insert-in-postgr

        # Merge all the videos that already exist
        for each in session.scalars(select(Video).where(Video.id.in_(video_id_to_video.keys()))):
            new_vid = Video(**video_id_to_video.pop(each.id))
            new_vid.crawl_tags.update(each.crawl_tags)
            new_vid.crawls.update(each.crawls)
            session.merge(new_vid)

        session.add_all(Video(**vid) for vid in video_id_to_video.values())

        session.commit()


class Crawl(Base):
    __tablename__ = "crawl"

    id: Mapped[int] = mapped_column(
        BigIntegerForPrimaryKeyType, primary_key=True, autoincrement=True
    )

    crawl_started_at: Mapped[datetime.datetime] = mapped_column(
        DateTime(timezone=True), server_default=func.now()
    )

    cursor: Mapped[int] = mapped_column(BigInteger)
    has_more: Mapped[bool]
    search_id: Mapped[str]
    query: Mapped[str]

    updated_at: Mapped[Optional[datetime.datetime]] = mapped_column(
        DateTime(timezone=True), onupdate=func.now(), server_default=func.now()
    )

    crawl_tags: Mapped[set[CrawlTag]] = relationship(
        secondary=crawls_to_crawl_tags_association_table
    )
    extra_data = Column(MUTABLE_JSON, nullable=True)  # For future data I haven't thought of yet

    def __repr__(self) -> str:
        return (
            f"Crawl id={self.id}, crawl_tags={self.crawl_tags!r}, "
            f"started_at={self.crawl_started_at!r}, cursor={self.cursor}, "
            f"has_more={self.has_more!r}, search_id={self.search_id!r}\n"
            f"query='{self.query!r}'"
        )

    @classmethod
    def from_request(
        cls, res_data: Mapping, query: Query, crawl_tags: Optional[Sequence[str]] = None
    ) -> "Crawl":
        return cls(
            cursor=res_data["cursor"],
            has_more=res_data["has_more"],
            search_id=res_data["search_id"],
            query=json.dumps(query, cls=QueryJSONEncoder),
            crawl_tags=({CrawlTag(name=name) for name in crawl_tags} if crawl_tags else set()),
        )

    # TODO(macpd): rename this to explain it's intent of being used before fetch starts
    @classmethod
    def from_query(
        cls,
        query: Query,
        crawl_tags: Optional[Sequence[str]] = None,
        has_more: bool = True,
        search_id: [int | None] = None,
    ) -> "Crawl":
        return cls(
            has_more=has_more,
            query=json.dumps(query, cls=QueryJSONEncoder),
            search_id=search_id,
            crawl_tags=(
                {CrawlTag(name=name) for name in crawl_tags} if crawl_tags else set()
            ),
        )

    def upload_self_to_db(self, engine: Engine) -> None:
        """Uploads current instance to DB"""
        with Session(engine, expire_on_commit=False) as session:
            # Pull CrawlTag with existing names into current session, and then add all to DB
            crawl_tag_name_to_crawl_tag = {
                crawl_tag.name: crawl_tag for crawl_tag in self.crawl_tags
            }
            for each in session.scalars(
                select(CrawlTag).where(CrawlTag.name.in_(crawl_tag_name_to_crawl_tag.keys()))
            ):
                self.crawl_tags.remove(crawl_tag_name_to_crawl_tag.pop(each.name))
                session.merge(each)
                self.crawl_tags.add(each)
            session.add_all(self.crawl_tags)

            if self.id:
                session.merge(self)
            else:
                session.add(self)
            session.commit()

<<<<<<< HEAD
    def update_crawl(self, next_res_data: Mapping, videos: Sequence[str], engine: Engine):
        self.cursor = next_res_data["cursor"]
        self.has_more = next_res_data["has_more"]

        if next_res_data["search_id"] != self.search_id:
            logging.log(
                logging.ERROR,
                f"search_id changed! Was {self.search_id} now {next_res_data['search_id']}",
            )
            self.search_id = next_res_data["search_id"]

        self.updated_at = datetime.datetime.now()

        # Update the number of videos that were possibly deleted
        if self.extra_data is None:
            current_deleted_count = 0
        else:
            current_deleted_count = self.extra_data.get("possibly_deleted", 0)

        n_videos = len(videos)

        # assumes we're using the maximum 100 videos per request
        self.extra_data = {"possibly_deleted": (100 - n_videos) + current_deleted_count}

        self.upload_self_to_db(engine)

=======
>>>>>>> 9014611b

def get_sqlite_engine_and_create_tables(db_path: Path, **kwargs) -> Engine:
    return get_engine_and_create_tables(f"sqlite:///{db_path.absolute()}", **kwargs)


def get_engine_and_create_tables(db_url: str, **kwargs) -> Engine:
    engine = create_engine(db_url, **kwargs)
    create_tables(engine)

    return engine


def create_tables(engine: Engine) -> None:
    Base.metadata.create_all(engine, checkfirst=True)


def convert_to_json(lst_: list) -> dict:
    """For storing lists in SQLite, we need to convert them to JSON"""
    if not isinstance(lst_, list):
        raise ValueError("lst_ must be a list!")

    return {"list": lst_}<|MERGE_RESOLUTION|>--- conflicted
+++ resolved
@@ -429,7 +429,6 @@
                 session.add(self)
             session.commit()
 
-<<<<<<< HEAD
     def update_crawl(self, next_res_data: Mapping, videos: Sequence[str], engine: Engine):
         self.cursor = next_res_data["cursor"]
         self.has_more = next_res_data["has_more"]
@@ -456,8 +455,6 @@
 
         self.upload_self_to_db(engine)
 
-=======
->>>>>>> 9014611b
 
 def get_sqlite_engine_and_create_tables(db_path: Path, **kwargs) -> Engine:
     return get_engine_and_create_tables(f"sqlite:///{db_path.absolute()}", **kwargs)
