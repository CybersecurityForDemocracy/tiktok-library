<<<<<<< HEAD
=======
from typing import Callable, Optional, Sequence, Union, Mapping, Any, List, Set
import json
>>>>>>> 9014611b
import enum
import json
from collections.abc import Callable, Mapping, Sequence
from datetime import datetime
from typing import Any, Optional, Union

import attrs

from tiktok_api_helper.region_codes import SupportedRegions
from tiktok_api_helper import utils

_QUERY_AND_ARG_NAME = "and_"
_QUERY_NOT_ARG_NAME = "not_"


class Operations(enum.StrEnum):
    EQ = "EQ"
    IN = "IN"
    GT = "GT"
    GTE = "GTE"
    LT = "LT"
    LTE = "LTE"


def check_can_convert_date(inst, attr, value: str) -> None:
    # We check by directly trying to convert; will raise an error otherwise
    utils.str_tiktok_date_format_to_datetime(value)


# The duration of the video SHORT: <15s MID: 15 ~60s LONG: 1~5min EXTRA_LONG: >5min
class VideoLength(enum.StrEnum):
    SHORT = "SHORT"
    MID = "MID"
    LONG = "LONG"
    EXTRA_LONG = "EXTRA_LONG"


@attrs.define
class _Field:
    name: str
    validator: Callable

    def __str__(self) -> str:
        return self.name


@attrs.define
class Fields:
    # the downsize of doing this dynamically (i.e. make_dataclass) is no type hinting
    # so instead we keep it simple/verbose and just define the fields manually
    username = _Field("username", validator=attrs.validators.instance_of(str))
    hashtag_name = _Field("hashtag_name", validator=attrs.validators.instance_of(str))
    keyword = _Field("keyword", validator=attrs.validators.instance_of(str))

    video_id = _Field("video_id", validator=attrs.validators.instance_of(str))
    music_id = _Field("music_id", validator=attrs.validators.instance_of(str))
    effect_id = _Field("effect_id", validator=attrs.validators.instance_of(str))

    region_code = _Field(
        "region_code",
        validator=attrs.validators.in_({region.value for region in SupportedRegions}),
    )
    video_length = _Field("video_length", validator=attrs.validators.in_(VideoLength))

    create_date = _Field("create_date", validator=check_can_convert_date)


def convert_str_or_strseq_to_strseq(element_or_list: Union[str, Sequence[str]]) -> Sequence[str]:
    """We purposely keep this function separate to the one optional_condition_or_list
    one below to avoid the edgecase that isinstance("any string", Sequence) = True
    """
    if isinstance(element_or_list, str):
        return [element_or_list]

    return element_or_list


@attrs.define
class Condition:
    field: _Field
    field_values: Union[str, Sequence[str]] = attrs.field(
        converter=convert_str_or_strseq_to_strseq,
        validator=attrs.validators.instance_of((str, Sequence)),
    )
    operation: str = attrs.field(validator=attrs.validators.in_(Operations))

    @field_values.validator  # type: ignore - attrs does not support type hinting for validators
    def validate_field_values(self, attribute, value):
        for elem in value:
            self.field.validator(inst=self, attr=attribute, value=elem)

    def as_dict(self) -> Mapping[str, Any]:
        return {
            "operation": str(self.operation),
            "field_name": self.field.name,
            "field_values": self.field_values,
        }


def make_conditions_dict(
    conditions: Optional[Union[Sequence[Condition], Condition]],
) -> Sequence[Mapping[str, Any]] | None | str:
    if conditions is None:
        return None

    if isinstance(conditions, str):
        return conditions

    assert isinstance(conditions, Sequence)
    return [condition.as_dict() for condition in conditions]


OptionalCondOrCondSeq = Optional[Union[Condition, Sequence[Condition]]]


def convert_optional_cond_or_condseq_to_condseq(
    optional_cond_or_seq: OptionalCondOrCondSeq,
) -> Union[Sequence[Condition], None]:
    """"""

    if optional_cond_or_seq is None:
        return None

    if isinstance(optional_cond_or_seq, Condition):
        return [optional_cond_or_seq]

    assert isinstance(optional_cond_or_seq, Sequence)
    return optional_cond_or_seq


@attrs.define
class Query:
    and_: OptionalCondOrCondSeq = attrs.field(
        default=None, converter=convert_optional_cond_or_condseq_to_condseq
    )
    or_: OptionalCondOrCondSeq = attrs.field(
        default=None, converter=convert_optional_cond_or_condseq_to_condseq
    )
    not_: OptionalCondOrCondSeq = attrs.field(
        default=None, converter=convert_optional_cond_or_condseq_to_condseq
    )

    def __attrs_post_init__(self):
        if self.and_ is None and self.or_ is None and self.not_ is None:
            raise ValueError("At least one of and_, or_, not_ must be passed!")

    def as_dict(self):
        operands = {"and": self.and_, "or": self.or_, "not": self.not_}
        formatted_operands = {}

        for name, val in operands.items():
            if val:
                formatted_operands[name] = make_conditions_dict(val)

        return formatted_operands


class QueryJSONEncoder(json.JSONEncoder):
    def default(self, o):
        if isinstance(o, Query):
            return o.as_dict()
        return super().default(o)


def get_normalized_hashtag_set(comma_separated_hashtags: str) -> set[str]:
    """Takes a string of comma separated hashtag names and returns a set of hashtag names all
    lowercase and stripped of leading "#" if present."""
    return {hashtag.lstrip("#").lower() for hashtag in comma_separated_hashtags.split(",")}


def get_normalized_keyword_set(comma_separated_keywords: str) -> set[str]:
    """Takes a string of comma separated keywords and returns a set of keywords all lowercase"""
    return {keyword.lower() for keyword in comma_separated_keywords.split(",")}


def get_normalized_username_set(comma_separated_usernames: str) -> set[str]:
    """Takes a string of comma separated usernames and returns a set of usernames all lowercase with
    any @ symbols remove"""
    return {username.strip("@").lower() for username in comma_separated_usernames.split(",")}


def any_hashtags_condition(hashtags):
    return Cond(Fields.hashtag_name, sorted(get_normalized_hashtag_set(hashtags)), Op.IN)


def all_hashtags_condition_list(hashtags):
    return [
        Cond(Fields.hashtag_name, hashtag_name, Op.EQ)
        for hashtag_name in sorted(get_normalized_hashtag_set(hashtags))
    ]


def any_keywords_condition(keywords):
    return Cond(Fields.keyword, sorted(get_normalized_keyword_set(keywords)), Op.IN)


def all_keywords_condition_list(keywords):
    return [
        Cond(Fields.keyword, keyword, Op.EQ)
        for keyword in sorted(get_normalized_keyword_set(keywords))
    ]


def any_usernames_condition(usernames):
    return Cond(Fields.username, sorted(get_normalized_username_set(usernames)), Op.IN)


def generate_query(
    region_codes: Optional[list[SupportedRegions]] = None,
    include_any_hashtags: Optional[str] = None,
    include_all_hashtags: Optional[str] = None,
    exclude_any_hashtags: Optional[str] = None,
    exclude_all_hashtags: Optional[str] = None,
    include_any_keywords: Optional[str] = None,
    include_all_keywords: Optional[str] = None,
    exclude_any_keywords: Optional[str] = None,
    exclude_all_keywords: Optional[str] = None,
    only_from_usernames: Optional[str] = None,
    exclude_from_usernames: Optional[str] = None,
) -> Query:
    query_args = {_QUERY_AND_ARG_NAME: [], _QUERY_NOT_ARG_NAME: []}

    if include_any_hashtags:
        query_args[_QUERY_AND_ARG_NAME].append(any_hashtags_condition(include_any_hashtags))
    elif include_all_hashtags:
        query_args[_QUERY_AND_ARG_NAME].extend(all_hashtags_condition_list(include_all_hashtags))

    if exclude_any_hashtags:
        query_args[_QUERY_NOT_ARG_NAME].append(any_hashtags_condition(exclude_any_hashtags))
    elif exclude_all_hashtags:
        query_args[_QUERY_NOT_ARG_NAME].extend(all_hashtags_condition_list(exclude_all_hashtags))

    if include_any_keywords:
        query_args[_QUERY_AND_ARG_NAME].append(any_keywords_condition(include_any_keywords))
    elif include_all_keywords:
        query_args[_QUERY_AND_ARG_NAME].extend(all_keywords_condition_list(include_all_keywords))

    if exclude_any_keywords:
        query_args[_QUERY_NOT_ARG_NAME].append(any_keywords_condition(exclude_any_keywords))
    elif exclude_all_keywords:
        query_args[_QUERY_NOT_ARG_NAME].extend(all_keywords_condition_list(exclude_all_keywords))

    if only_from_usernames:
        query_args[_QUERY_AND_ARG_NAME].append(any_usernames_condition(only_from_usernames))

    if exclude_from_usernames:
        query_args[_QUERY_NOT_ARG_NAME].append(any_usernames_condition(exclude_from_usernames))

    if region_codes:
        query_args[_QUERY_AND_ARG_NAME].append(
            Cond(Fields.region_code, sorted(region_codes), Op.IN)
        )

    return Query(**query_args)


Cond = Condition
Op = Operations
F = Fields<|MERGE_RESOLUTION|>--- conflicted
+++ resolved
@@ -1,8 +1,3 @@
-<<<<<<< HEAD
-=======
-from typing import Callable, Optional, Sequence, Union, Mapping, Any, List, Set
-import json
->>>>>>> 9014611b
 import enum
 import json
 from collections.abc import Callable, Mapping, Sequence
