<<<<<<< HEAD
from typing import Callable, Optional, Sequence, Union, Mapping, Any, List, Set
import json
=======
>>>>>>> 49661722
import enum
import json
from collections.abc import Callable, Mapping, Sequence
from typing import Any

import attrs

from tiktok_api_helper import utils
from tiktok_api_helper.region_codes import SupportedRegions
from tiktok_api_helper import utils

_QUERY_AND_ARG_NAME = "and_"
_QUERY_NOT_ARG_NAME = "not_"


class Operations(enum.StrEnum):
    EQ = "EQ"
    IN = "IN"
    GT = "GT"
    GTE = "GTE"
    LT = "LT"
    LTE = "LTE"


def check_can_convert_date(inst, attr, value: str) -> None:
    # We check by directly trying to convert; will raise an error otherwise
    utils.str_tiktok_date_format_to_datetime(value)


# The duration of the video SHORT: <15s MID: 15 ~60s LONG: 1~5min EXTRA_LONG: >5min
class VideoLength(enum.StrEnum):
    SHORT = "SHORT"
    MID = "MID"
    LONG = "LONG"
    EXTRA_LONG = "EXTRA_LONG"


@attrs.define
class _Field:
    name: str
    validator: Callable

    def __str__(self) -> str:
        return self.name


@attrs.define
class Fields:
    # the downsize of doing this dynamically (i.e. make_dataclass) is no type hinting
    # so instead we keep it simple/verbose and just define the fields manually
    username = _Field("username", validator=attrs.validators.instance_of(str))
    hashtag_name = _Field("hashtag_name", validator=attrs.validators.instance_of(str))
    keyword = _Field("keyword", validator=attrs.validators.instance_of(str))

    video_id = _Field("video_id", validator=attrs.validators.instance_of(str))
    music_id = _Field("music_id", validator=attrs.validators.instance_of(str))
    effect_id = _Field("effect_id", validator=attrs.validators.instance_of(str))

    region_code = _Field(
        "region_code",
        validator=attrs.validators.in_({region.value for region in SupportedRegions}),
    )
    video_length = _Field("video_length", validator=attrs.validators.in_(VideoLength))

    create_date = _Field("create_date", validator=check_can_convert_date)


def convert_str_or_strseq_to_strseq(element_or_list: str | Sequence[str]) -> Sequence[str]:
    """We purposely keep this function separate to the one optional_condition_or_list
    one below to avoid the edgecase that isinstance("any string", Sequence) = True
    """
    if isinstance(element_or_list, str):
        return [element_or_list]

    return element_or_list


@attrs.define
class Condition:
    field: _Field
    field_values: str | Sequence[str] = attrs.field(
        converter=convert_str_or_strseq_to_strseq,
        validator=attrs.validators.instance_of((str, Sequence)),
    )
    operation: str = attrs.field(validator=attrs.validators.in_(Operations))

    @field_values.validator  # type: ignore - attrs does not support type hinting for validators
    def validate_field_values(self, attribute, value):
        for elem in value:
            self.field.validator(inst=self, attr=attribute, value=elem)

    def as_dict(self) -> Mapping[str, Any]:
        return {
            "operation": str(self.operation),
            "field_name": self.field.name,
            "field_values": self.field_values,
        }


def make_conditions_dict(
    conditions: Sequence[Condition] | Condition | None,
) -> Sequence[Mapping[str, Any]] | None | str:
    if conditions is None:
        return None

    if isinstance(conditions, str):
        return conditions

    assert isinstance(conditions, Sequence)
    return [condition.as_dict() for condition in conditions]


OptionalCondOrCondSeq = Condition | Sequence[Condition] | None


def convert_optional_cond_or_condseq_to_condseq(
    optional_cond_or_seq: OptionalCondOrCondSeq,
) -> Sequence[Condition] | None:
    """"""

    if optional_cond_or_seq is None:
        return None

    if isinstance(optional_cond_or_seq, Condition):
        return [optional_cond_or_seq]

    assert isinstance(optional_cond_or_seq, Sequence)
    return optional_cond_or_seq


@attrs.define
class Query:
    and_: OptionalCondOrCondSeq = attrs.field(
        default=None, converter=convert_optional_cond_or_condseq_to_condseq
    )
    or_: OptionalCondOrCondSeq = attrs.field(
        default=None, converter=convert_optional_cond_or_condseq_to_condseq
    )
    not_: OptionalCondOrCondSeq = attrs.field(
        default=None, converter=convert_optional_cond_or_condseq_to_condseq
    )

    def __attrs_post_init__(self):
        if self.and_ is None and self.or_ is None and self.not_ is None:
            raise ValueError("At least one of and_, or_, not_ must be passed!")

    def as_dict(self):
        operands = {"and": self.and_, "or": self.or_, "not": self.not_}
        formatted_operands = {}

        for name, val in operands.items():
            if val:
                formatted_operands[name] = make_conditions_dict(val)

        return formatted_operands


class QueryJSONEncoder(json.JSONEncoder):
    def default(self, o):
        if isinstance(o, Query):
            return o.as_dict()
        return super().default(o)


def get_normalized_hashtag_set(comma_separated_hashtags: str) -> set[str]:
    """Takes a string of comma separated hashtag names and returns a set of hashtag names all
    lowercase and stripped of leading "#" if present."""
    return {hashtag.lstrip("#").lower() for hashtag in comma_separated_hashtags.split(",")}


def get_normalized_keyword_set(comma_separated_keywords: str) -> set[str]:
    """Takes a string of comma separated keywords and returns a set of keywords all lowercase"""
    return {keyword.lower() for keyword in comma_separated_keywords.split(",")}


def get_normalized_username_set(comma_separated_usernames: str) -> set[str]:
    """Takes a string of comma separated usernames and returns a set of usernames all lowercase with
    any @ symbols remove"""
    return {username.strip("@").lower() for username in comma_separated_usernames.split(",")}


def any_hashtags_condition(hashtags):
    return Cond(Fields.hashtag_name, sorted(get_normalized_hashtag_set(hashtags)), Op.IN)


def all_hashtags_condition_list(hashtags):
    return [
        Cond(Fields.hashtag_name, hashtag_name, Op.EQ)
        for hashtag_name in sorted(get_normalized_hashtag_set(hashtags))
    ]


def any_keywords_condition(keywords):
    return Cond(Fields.keyword, sorted(get_normalized_keyword_set(keywords)), Op.IN)


def all_keywords_condition_list(keywords):
    return [
        Cond(Fields.keyword, keyword, Op.EQ)
        for keyword in sorted(get_normalized_keyword_set(keywords))
    ]


def any_usernames_condition(usernames):
    return Cond(Fields.username, sorted(get_normalized_username_set(usernames)), Op.IN)


def generate_query(
    region_codes: list[SupportedRegions] | None = None,
    include_any_hashtags: str | None = None,
    include_all_hashtags: str | None = None,
    exclude_any_hashtags: str | None = None,
    exclude_all_hashtags: str | None = None,
    include_any_keywords: str | None = None,
    include_all_keywords: str | None = None,
    exclude_any_keywords: str | None = None,
    exclude_all_keywords: str | None = None,
    only_from_usernames: str | None = None,
    exclude_from_usernames: str | None = None,
) -> Query:
    query_args = {_QUERY_AND_ARG_NAME: [], _QUERY_NOT_ARG_NAME: []}

    if include_any_hashtags:
        query_args[_QUERY_AND_ARG_NAME].append(any_hashtags_condition(include_any_hashtags))
    elif include_all_hashtags:
        query_args[_QUERY_AND_ARG_NAME].extend(all_hashtags_condition_list(include_all_hashtags))

    if exclude_any_hashtags:
        query_args[_QUERY_NOT_ARG_NAME].append(any_hashtags_condition(exclude_any_hashtags))
    elif exclude_all_hashtags:
        query_args[_QUERY_NOT_ARG_NAME].extend(all_hashtags_condition_list(exclude_all_hashtags))

    if include_any_keywords:
        query_args[_QUERY_AND_ARG_NAME].append(any_keywords_condition(include_any_keywords))
    elif include_all_keywords:
        query_args[_QUERY_AND_ARG_NAME].extend(all_keywords_condition_list(include_all_keywords))

    if exclude_any_keywords:
        query_args[_QUERY_NOT_ARG_NAME].append(any_keywords_condition(exclude_any_keywords))
    elif exclude_all_keywords:
        query_args[_QUERY_NOT_ARG_NAME].extend(all_keywords_condition_list(exclude_all_keywords))

    if only_from_usernames:
        query_args[_QUERY_AND_ARG_NAME].append(any_usernames_condition(only_from_usernames))

    if exclude_from_usernames:
        query_args[_QUERY_NOT_ARG_NAME].append(any_usernames_condition(exclude_from_usernames))

    if region_codes:
        query_args[_QUERY_AND_ARG_NAME].append(
            Cond(Fields.region_code, sorted(region_codes), Op.IN)
        )

    return Query(**query_args)


Cond = Condition
Op = Operations
F = Fields<|MERGE_RESOLUTION|>--- conflicted
+++ resolved
@@ -1,8 +1,3 @@
-<<<<<<< HEAD
-from typing import Callable, Optional, Sequence, Union, Mapping, Any, List, Set
-import json
-=======
->>>>>>> 49661722
 import enum
 import json
 from collections.abc import Callable, Mapping, Sequence
@@ -12,7 +7,6 @@
 
 from tiktok_api_helper import utils
 from tiktok_api_helper.region_codes import SupportedRegions
-from tiktok_api_helper import utils
 
 _QUERY_AND_ARG_NAME = "and_"
 _QUERY_NOT_ARG_NAME = "not_"
