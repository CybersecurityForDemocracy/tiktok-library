import json

import pytest

<<<<<<< HEAD
from .query import (
=======
from tiktok_api_helper.query import (
    Query,
>>>>>>> f022f711
    Cond,
    Fields,
    Op,
    Query,
    QueryJSONEncoder,
    generate_query,
    get_normalized_hashtag_set,
    get_normalized_keyword_set,
    get_normalized_username_set,
)


@pytest.fixture
def mock_query_us():
    hashtags = ["hashtag", "lol", "yay"]

    return Query(
        and_=[
            Cond(Fields.hashtag_name, hashtags, Op.IN),
            Cond(Fields.region_code, "US", Op.EQ),
        ],
    )


@pytest.fixture
def mock_query_us_ca():
    hashtags = ["hashtag", "lol", "yay"]

    return Query(
        and_=[
            Cond(Fields.hashtag_name, hashtags, Op.IN),
            Cond(Fields.region_code, ["US", "CA"], Op.IN),
        ],
    )


@pytest.fixture
def mock_query_exclude_some_hashtags():
    include_hashtags = ["hashtag", "lol", "yay"]
    exclude_hashtags = [
        "eww",
        "gross",
    ]

    return Query(
        and_=[
            Cond(Fields.hashtag_name, include_hashtags, Op.IN),
            Cond(Fields.region_code, ["US", "CA"], Op.IN),
        ],
        not_=[
            Cond(Fields.hashtag_name, exclude_hashtags, Op.IN),
        ],
    )


@pytest.fixture
def mock_query_create_date():
    return Query(
        and_=[
            Cond(Fields.create_date, "20230101", Op.EQ),
        ],
    )


def test_query_create_date(mock_query_create_date):
    assert mock_query_create_date.as_dict() == {
        "and": [
            {
                "field_name": "create_date",
                "field_values": ["20230101"],
                "operation": "EQ",
            }
        ]
    }


def test_query_invalid_create_date():
    with pytest.raises(ValueError):
        Query(
            and_=[
                Cond(Fields.create_date, "2023-01-01", Op.EQ),
            ],
        )

    with pytest.raises(ValueError):
        Query(
            and_=[
                Cond(Fields.create_date, "It's not a date", Op.EQ),
            ],
        )


def test_query_us(mock_query_us):
    assert mock_query_us.as_dict() == {
        "and": [
            {
                "field_name": "hashtag_name",
                "field_values": [
                    "hashtag",
                    "lol",
                    "yay",
                ],
                "operation": "IN",
            },
            {
                "field_name": "region_code",
                "field_values": [
                    "US",
                ],
                "operation": "EQ",
            },
        ],
    }


def test_query_us_ca(mock_query_us_ca):
    assert mock_query_us_ca.as_dict() == {
        "and": [
            {
                "field_name": "hashtag_name",
                "field_values": [
                    "hashtag",
                    "lol",
                    "yay",
                ],
                "operation": "IN",
            },
            {
                "field_name": "region_code",
                "field_values": ["US", "CA"],
                "operation": "IN",
            },
        ],
    }


def test_query_exclude_some_hashtags(mock_query_exclude_some_hashtags):
    assert mock_query_exclude_some_hashtags.as_dict() == {
        "and": [
            {
                "field_name": "hashtag_name",
                "field_values": [
                    "hashtag",
                    "lol",
                    "yay",
                ],
                "operation": "IN",
            },
            {
                "field_name": "region_code",
                "field_values": ["US", "CA"],
                "operation": "IN",
            },
        ],
        "not": [
            {
                "field_name": "hashtag_name",
                "field_values": [
                    "eww",
                    "gross",
                ],
                "operation": "IN",
            },
        ],
    }


def test_invalid_region_code():
    with pytest.raises(ValueError):
        Query(
            and_=[
                Cond(Fields.region_code, "invalid", Op.EQ),
            ],
        )


def test_query_json_decoder_us(mock_query_us):
    assert (
        json.dumps(mock_query_us, cls=QueryJSONEncoder)
        == '{"and": [{"operation": "IN", "field_name": "hashtag_name", "field_values": ["hashtag", "lol", "yay"]}, {"operation": "EQ", "field_name": "region_code", "field_values": ["US"]}]}'
    )


def test_query_json_decoder_us_ca(mock_query_us_ca):
    assert (
        json.dumps(mock_query_us_ca, cls=QueryJSONEncoder)
        == '{"and": [{"operation": "IN", "field_name": "hashtag_name", "field_values": ["hashtag", "lol", "yay"]}, {"operation": "IN", "field_name": "region_code", "field_values": ["US", "CA"]}]}'
    )


def test_query_json_decoder_exclude_some_hashtags(mock_query_exclude_some_hashtags):
    assert (
        json.dumps(mock_query_exclude_some_hashtags, cls=QueryJSONEncoder)
        == '{"and": [{"operation": "IN", "field_name": "hashtag_name", "field_values": ["hashtag", "lol", "yay"]}, {"operation": "IN", "field_name": "region_code", "field_values": ["US", "CA"]}], "not": [{"operation": "IN", "field_name": "hashtag_name", "field_values": ["eww", "gross"]}]}'
    )


@pytest.mark.parametrize(
    "test_input,expected",
    [
        ("cheese", set(["cheese"])),
        ("cheese,cheese", set(["cheese"])),
        ("cheese,Cheese", set(["cheese"])),
        ("cheese,Cheese,CHEESE", set(["cheese"])),
        ("#cheese", set(["cheese"])),
        ("#cheese,cheese", set(["cheese"])),
        ("this,that,other", set(["this", "that", "other"])),
        ("#this,#that,#OTHER", set(["this", "that", "other"])),
        ("#this,#that,#OTHER,#other", set(["this", "that", "other"])),
    ],
)
def test_normalized_hashtag_set(test_input, expected):
    assert get_normalized_hashtag_set(test_input) == expected


@pytest.mark.parametrize(
    "test_input,expected",
    [
        ("cheese", set(["cheese"])),
        ("cheese,cheese", set(["cheese"])),
        ("cheese,Cheese", set(["cheese"])),
        ("cheese,Cheese,CHEESE", set(["cheese"])),
        ("this,that,other", set(["this", "that", "other"])),
        ("this,that,OTHER", set(["this", "that", "other"])),
        ("other,this,other,that,OTHER", set(["this", "that", "other"])),
    ],
)
def test_normalized_keyword_set(test_input, expected):
    assert get_normalized_keyword_set(test_input) == expected


@pytest.mark.parametrize(
    "test_input,expected",
    [
        ("cheese", set(["cheese"])),
        ("cheese,cheese", set(["cheese"])),
        ("cheese,Cheese", set(["cheese"])),
        ("cheese,Cheese,CHEESE", set(["cheese"])),
        ("@cheese", set(["cheese"])),
        ("@cheese,cheese", set(["cheese"])),
        ("this,that,other", set(["this", "that", "other"])),
        ("@this,that@,@OTHER", set(["this", "that", "other"])),
        ("@this,@that,@OTHER,other@", set(["this", "that", "other"])),
    ],
)
def test_normalized_username_set(test_input, expected):
    assert get_normalized_username_set(test_input) == expected


def test_generate_query_include_any_hashtags():
    assert generate_query(include_any_hashtags="this,that,other").as_dict() == {
        "and": [
            {
                "field_name": "hashtag_name",
                "field_values": [
                    "other",
                    "that",
                    "this",
                ],
                "operation": "IN",
            }
        ]
    }


def test_generate_query_include_all_hashtags():
    assert generate_query(include_all_hashtags="this,that,other").as_dict() == {
        "and": [
            {
                "field_name": "hashtag_name",
                "field_values": [
                    "other",
                ],
                "operation": "EQ",
            },
            {
                "field_name": "hashtag_name",
                "field_values": [
                    "that",
                ],
                "operation": "EQ",
            },
            {
                "field_name": "hashtag_name",
                "field_values": [
                    "this",
                ],
                "operation": "EQ",
            },
        ]
    }


def test_generate_query_exclude_any_hashtags():
    assert generate_query(exclude_any_hashtags="this,that,other").as_dict() == {
        "not": [
            {
                "field_name": "hashtag_name",
                "field_values": [
                    "other",
                    "that",
                    "this",
                ],
                "operation": "IN",
            }
        ]
    }


def test_generate_query_exclude_all_hashtags():
    assert generate_query(exclude_all_hashtags="this,that,other").as_dict() == {
        "not": [
            {
                "field_name": "hashtag_name",
                "field_values": [
                    "other",
                ],
                "operation": "EQ",
            },
            {
                "field_name": "hashtag_name",
                "field_values": [
                    "that",
                ],
                "operation": "EQ",
            },
            {
                "field_name": "hashtag_name",
                "field_values": [
                    "this",
                ],
                "operation": "EQ",
            },
        ]
    }


def test_generate_query_only_from_usernames():
    assert generate_query(only_from_usernames="mark,sally,kai").as_dict() == {
        "and": [
            {
                "field_name": "username",
                "field_values": [
                    "kai",
                    "mark",
                    "sally",
                ],
                "operation": "IN",
            }
        ]
    }


def test_generate_query_exclude_from_usernames():
    assert generate_query(exclude_from_usernames="mark,sally,kai").as_dict() == {
        "not": [
            {
                "field_name": "username",
                "field_values": [
                    "kai",
                    "mark",
                    "sally",
                ],
                "operation": "IN",
            }
        ]
    }


def test_generate_query_include_all_hashtags_with_exclude_any_hashtags():
    assert generate_query(
        include_all_hashtags="this,that,other", exclude_any_hashtags="cheese,butter"
    ).as_dict() == {
        "and": [
            {
                "field_name": "hashtag_name",
                "field_values": [
                    "other",
                ],
                "operation": "EQ",
            },
            {
                "field_name": "hashtag_name",
                "field_values": [
                    "that",
                ],
                "operation": "EQ",
            },
            {
                "field_name": "hashtag_name",
                "field_values": [
                    "this",
                ],
                "operation": "EQ",
            },
        ],
        "not": [
            {
                "field_name": "hashtag_name",
                "field_values": [
                    "butter",
                    "cheese",
                ],
                "operation": "IN",
            }
        ],
    }


def test_generate_query_include_any_hashtags_with_exclude_all_hashtags():
    assert generate_query(
        include_any_hashtags="this,that,other", exclude_all_hashtags="cheese,butter"
    ).as_dict() == {
        "and": [
            {
                "field_name": "hashtag_name",
                "field_values": [
                    "other",
                    "that",
                    "this",
                ],
                "operation": "IN",
            },
        ],
        "not": [
            {
                "field_name": "hashtag_name",
                "field_values": ["butter"],
                "operation": "EQ",
            },
            {
                "field_name": "hashtag_name",
                "field_values": ["cheese"],
                "operation": "EQ",
            },
        ],
    }


def test_generate_query_include_any_hashtags_with_exclude_any_hashtags():
    assert generate_query(
        include_any_hashtags="this,that,other", exclude_any_hashtags="cheese,butter"
    ).as_dict() == {
        "and": [
            {
                "field_name": "hashtag_name",
                "field_values": [
                    "other",
                    "that",
                    "this",
                ],
                "operation": "IN",
            },
        ],
        "not": [
            {
                "field_name": "hashtag_name",
                "field_values": ["butter", "cheese"],
                "operation": "IN",
            },
        ],
    }


def test_generate_query_include_all_hashtags_with_exclude_all_hashtags():
    assert generate_query(
        include_all_hashtags="this,that,other", exclude_all_hashtags="cheese,butter"
    ).as_dict() == {
        "and": [
            {
                "field_name": "hashtag_name",
                "field_values": [
                    "other",
                ],
                "operation": "EQ",
            },
            {"field_name": "hashtag_name", "field_values": ["that"], "operation": "EQ"},
            {
                "field_name": "hashtag_name",
                "field_values": [
                    "this",
                ],
                "operation": "EQ",
            },
        ],
        "not": [
            {
                "field_name": "hashtag_name",
                "field_values": ["butter"],
                "operation": "EQ",
            },
            {
                "field_name": "hashtag_name",
                "field_values": ["cheese"],
                "operation": "EQ",
            },
        ],
    }


def test_generate_query_include_any_keywords():
    assert generate_query(include_any_keywords="this,that,other").as_dict() == {
        "and": [
            {
                "field_name": "keyword",
                "field_values": [
                    "other",
                    "that",
                    "this",
                ],
                "operation": "IN",
            }
        ]
    }


def test_generate_query_include_all_keywords():
    assert generate_query(include_all_keywords="this,that,other").as_dict() == {
        "and": [
            {
                "field_name": "keyword",
                "field_values": [
                    "other",
                ],
                "operation": "EQ",
            },
            {
                "field_name": "keyword",
                "field_values": [
                    "that",
                ],
                "operation": "EQ",
            },
            {
                "field_name": "keyword",
                "field_values": [
                    "this",
                ],
                "operation": "EQ",
            },
        ]
    }


def test_generate_query_exclude_any_keywords():
    assert generate_query(exclude_any_keywords="this,that,other").as_dict() == {
        "not": [
            {
                "field_name": "keyword",
                "field_values": [
                    "other",
                    "that",
                    "this",
                ],
                "operation": "IN",
            }
        ]
    }


def test_generate_query_exclude_all_keywords():
    assert generate_query(exclude_all_keywords="this,that,other").as_dict() == {
        "not": [
            {
                "field_name": "keyword",
                "field_values": [
                    "other",
                ],
                "operation": "EQ",
            },
            {
                "field_name": "keyword",
                "field_values": [
                    "that",
                ],
                "operation": "EQ",
            },
            {
                "field_name": "keyword",
                "field_values": [
                    "this",
                ],
                "operation": "EQ",
            },
        ]
    }


def test_generate_query_include_all_keywords_with_exclude_any_keywords():
    assert generate_query(
        include_all_keywords="this,that,other", exclude_any_keywords="cheese,butter"
    ).as_dict() == {
        "and": [
            {
                "field_name": "keyword",
                "field_values": [
                    "other",
                ],
                "operation": "EQ",
            },
            {
                "field_name": "keyword",
                "field_values": [
                    "that",
                ],
                "operation": "EQ",
            },
            {
                "field_name": "keyword",
                "field_values": [
                    "this",
                ],
                "operation": "EQ",
            },
        ],
        "not": [
            {
                "field_name": "keyword",
                "field_values": [
                    "butter",
                    "cheese",
                ],
                "operation": "IN",
            }
        ],
    }


def test_generate_query_include_any_keywords_with_exclude_all_keywords():
    assert generate_query(
        include_any_keywords="this,that,other", exclude_all_keywords="cheese,butter"
    ).as_dict() == {
        "and": [
            {
                "field_name": "keyword",
                "field_values": [
                    "other",
                    "that",
                    "this",
                ],
                "operation": "IN",
            },
        ],
        "not": [
            {"field_name": "keyword", "field_values": ["butter"], "operation": "EQ"},
            {"field_name": "keyword", "field_values": ["cheese"], "operation": "EQ"},
        ],
    }


def test_generate_query_include_all_keywords_with_exclude_all_keywords():
    assert generate_query(
        include_all_keywords="this,that,other", exclude_all_keywords="cheese,butter"
    ).as_dict() == {
        "and": [
            {
                "field_name": "keyword",
                "field_values": [
                    "other",
                ],
                "operation": "EQ",
            },
            {"field_name": "keyword", "field_values": ["that"], "operation": "EQ"},
            {
                "field_name": "keyword",
                "field_values": [
                    "this",
                ],
                "operation": "EQ",
            },
        ],
        "not": [
            {"field_name": "keyword", "field_values": ["butter"], "operation": "EQ"},
            {"field_name": "keyword", "field_values": ["cheese"], "operation": "EQ"},
        ],
    }


# Test combinations of include/exclude keywords and hashtags


def test_generate_query_include_all_keywords_with_include_any_hashtags():
    assert generate_query(
        include_all_keywords="this,that,other", include_any_hashtags="cheese,butter"
    ).as_dict() == {
        "and": [
            {
                "field_name": "hashtag_name",
                "field_values": [
                    "butter",
                    "cheese",
                ],
                "operation": "IN",
            },
            {
                "field_name": "keyword",
                "field_values": [
                    "other",
                ],
                "operation": "EQ",
            },
            {
                "field_name": "keyword",
                "field_values": [
                    "that",
                ],
                "operation": "EQ",
            },
            {
                "field_name": "keyword",
                "field_values": [
                    "this",
                ],
                "operation": "EQ",
            },
        ],
    }


def test_generate_query_include_all_keywords_with_include_all_hashtags():
    assert generate_query(
        include_all_keywords="this,that,other", include_all_hashtags="cheese,butter"
    ).as_dict() == {
        "and": [
            {
                "field_name": "hashtag_name",
                "field_values": [
                    "butter",
                ],
                "operation": "EQ",
            },
            {
                "field_name": "hashtag_name",
                "field_values": [
                    "cheese",
                ],
                "operation": "EQ",
            },
            {
                "field_name": "keyword",
                "field_values": [
                    "other",
                ],
                "operation": "EQ",
            },
            {
                "field_name": "keyword",
                "field_values": [
                    "that",
                ],
                "operation": "EQ",
            },
            {
                "field_name": "keyword",
                "field_values": [
                    "this",
                ],
                "operation": "EQ",
            },
        ],
    }


def test_generate_query_include_any_keywords_with_include_any_hashtags():
    assert generate_query(
        include_any_keywords="this,that,other", include_any_hashtags="cheese,butter"
    ).as_dict() == {
        "and": [
            {
                "field_name": "hashtag_name",
                "field_values": [
                    "butter",
                    "cheese",
                ],
                "operation": "IN",
            },
            {
                "field_name": "keyword",
                "field_values": [
                    "other",
                    "that",
                    "this",
                ],
                "operation": "IN",
            },
        ]
    }


def test_generate_query_exclude_all_keywords_with_exclude_any_hashtags():
    assert generate_query(
        exclude_all_keywords="this,that,other", exclude_any_hashtags="cheese,butter"
    ).as_dict() == {
        "not": [
            {
                "field_name": "hashtag_name",
                "field_values": [
                    "butter",
                    "cheese",
                ],
                "operation": "IN",
            },
            {
                "field_name": "keyword",
                "field_values": [
                    "other",
                ],
                "operation": "EQ",
            },
            {
                "field_name": "keyword",
                "field_values": [
                    "that",
                ],
                "operation": "EQ",
            },
            {
                "field_name": "keyword",
                "field_values": [
                    "this",
                ],
                "operation": "EQ",
            },
        ],
    }


def test_generate_query_exclude_all_keywords_with_exclude_all_hashtags():
    assert generate_query(
        exclude_all_keywords="this,that,other", exclude_all_hashtags="cheese,butter"
    ).as_dict() == {
        "not": [
            {
                "field_name": "hashtag_name",
                "field_values": [
                    "butter",
                ],
                "operation": "EQ",
            },
            {
                "field_name": "hashtag_name",
                "field_values": [
                    "cheese",
                ],
                "operation": "EQ",
            },
            {
                "field_name": "keyword",
                "field_values": [
                    "other",
                ],
                "operation": "EQ",
            },
            {
                "field_name": "keyword",
                "field_values": [
                    "that",
                ],
                "operation": "EQ",
            },
            {
                "field_name": "keyword",
                "field_values": [
                    "this",
                ],
                "operation": "EQ",
            },
        ],
    }


def test_generate_query_exclude_any_keywords_with_exclude_any_hashtags():
    assert generate_query(
        exclude_any_keywords="this,that,other", exclude_any_hashtags="cheese,butter"
    ).as_dict() == {
        "not": [
            {
                "field_name": "hashtag_name",
                "field_values": [
                    "butter",
                    "cheese",
                ],
                "operation": "IN",
            },
            {
                "field_name": "keyword",
                "field_values": [
                    "other",
                    "that",
                    "this",
                ],
                "operation": "IN",
            },
        ]
    }


def test_generate_query_include_all_keywords_with_exclude_any_hashtags():
    assert generate_query(
        include_all_keywords="this,that,other", exclude_any_hashtags="cheese,butter"
    ).as_dict() == {
        "and": [
            {
                "field_name": "keyword",
                "field_values": [
                    "other",
                ],
                "operation": "EQ",
            },
            {
                "field_name": "keyword",
                "field_values": [
                    "that",
                ],
                "operation": "EQ",
            },
            {
                "field_name": "keyword",
                "field_values": [
                    "this",
                ],
                "operation": "EQ",
            },
        ],
        "not": [
            {
                "field_name": "hashtag_name",
                "field_values": [
                    "butter",
                    "cheese",
                ],
                "operation": "IN",
            }
        ],
    }


def test_generate_query_include_all_hashtags_with_exclude_any_keywords():
    assert generate_query(
        include_all_hashtags="this,that,other", exclude_any_keywords="cheese,butter"
    ).as_dict() == {
        "and": [
            {
                "field_name": "hashtag_name",
                "field_values": [
                    "other",
                ],
                "operation": "EQ",
            },
            {
                "field_name": "hashtag_name",
                "field_values": [
                    "that",
                ],
                "operation": "EQ",
            },
            {
                "field_name": "hashtag_name",
                "field_values": [
                    "this",
                ],
                "operation": "EQ",
            },
        ],
        "not": [
            {
                "field_name": "keyword",
                "field_values": [
                    "butter",
                    "cheese",
                ],
                "operation": "IN",
            }
        ],
    }


def test_generate_query_include_any_keywords_with_exclude_any_keywords_with_only_from_usernames():
    assert generate_query(
        include_any_keywords="this,that,other",
        exclude_any_keywords="cheese,butter",
        only_from_usernames="mark,sally,kai",
    ).as_dict() == {
        "and": [
            {
                "field_name": "keyword",
                "field_values": [
                    "other",
                    "that",
                    "this",
                ],
                "operation": "IN",
            },
            {
                "field_name": "username",
                "field_values": [
                    "kai",
                    "mark",
                    "sally",
                ],
                "operation": "IN",
            },
        ],
        "not": [
            {
                "field_name": "keyword",
                "field_values": ["butter", "cheese"],
                "operation": "IN",
            },
        ],
    }


def test_generate_query_include_any_keywords_with_exclude_any_keywords_with_exclude_from_usernames():
    assert generate_query(
        include_any_keywords="this,that,other",
        exclude_any_keywords="cheese,butter",
        exclude_from_usernames="mark,sally,kai",
    ).as_dict() == {
        "and": [
            {
                "field_name": "keyword",
                "field_values": [
                    "other",
                    "that",
                    "this",
                ],
                "operation": "IN",
            },
        ],
        "not": [
            {
                "field_name": "keyword",
                "field_values": ["butter", "cheese"],
                "operation": "IN",
            },
            {
                "field_name": "username",
                "field_values": [
                    "kai",
                    "mark",
                    "sally",
                ],
                "operation": "IN",
            },
        ],
    }


def test_generate_query_include_any_keywords_with_exclude_any_keywords_with_only_from_usernames_with_exclude_from_usernames():
    assert generate_query(
        include_any_keywords="this,that,other",
        exclude_any_keywords="cheese,butter",
        only_from_usernames="amuro,roux",
        exclude_from_usernames="mark,sally,kai",
    ).as_dict() == {
        "and": [
            {
                "field_name": "keyword",
                "field_values": [
                    "other",
                    "that",
                    "this",
                ],
                "operation": "IN",
            },
            {
                "field_name": "username",
                "field_values": ["amuro", "roux"],
                "operation": "IN",
            },
        ],
        "not": [
            {
                "field_name": "keyword",
                "field_values": ["butter", "cheese"],
                "operation": "IN",
            },
            {
                "field_name": "username",
                "field_values": [
                    "kai",
                    "mark",
                    "sally",
                ],
                "operation": "IN",
            },
        ],
    }<|MERGE_RESOLUTION|>--- conflicted
+++ resolved
@@ -2,12 +2,7 @@
 
 import pytest
 
-<<<<<<< HEAD
-from .query import (
-=======
 from tiktok_api_helper.query import (
-    Query,
->>>>>>> f022f711
     Cond,
     Fields,
     Op,
