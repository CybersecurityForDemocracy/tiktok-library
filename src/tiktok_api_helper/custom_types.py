from pathlib import Path
from typing import Annotated

import typer

from tiktok_api_helper.api_client import ApiRateLimitWaitStrategy
from tiktok_api_helper.region_codes import SupportedRegions

TikTokStartDateFormat = Annotated[
    str, typer.Argument(help="Start date in the format %Y%m%d (e.g. 20210101)")
]

TikTokEndDateFormat = Annotated[
    str,
    typer.Argument(
        help=(
            "End date in the format %Y%m%d (e.g. 20210101) NOT INCLUSIVE (ie start date 20210101 "
            "and end date 20210102 will only include API results from 20210101.)"
        )
    ),
]

DBFileType = Annotated[
    Path,
    typer.Option(
        exists=False,
        file_okay=True,
        dir_okay=False,
        help="Path to the SQLite database file",
    ),
]

DBUrlType = Annotated[str, typer.Option(help="database URL for storing API results")]

JsonQueryFileType = Annotated[
    Path,
    typer.Option(
        exists=True,
        file_okay=True,
        dir_okay=False,
        help=(
            "Path to file query as JSON. File contents will be parsed as JSON and used directly "
            "in query of API requests."
        ),
    ),
]

ApiCredentialsFileType = Annotated[
    Path,
    typer.Option(
        exists=True,
        file_okay=True,
        dir_okay=False,
        help="Path to API credentials/secrets yaml file.",
    ),
]

RawResponsesOutputDir = Annotated[
    Path,
    typer.Option(
        exists=True,
        file_okay=False,
        dir_okay=True,
        help="Path for dir in which to save raw API responses",
    ),
]

ApiRateLimitWaitStrategyType = Annotated[
    ApiRateLimitWaitStrategy,
    typer.Option(
        help=(
            "Retry wait strategy when API rate limit encountered. Wait for one hour or wait til "
            "next UTC midnight (when API rate limit quota resets). NOTE: if machine goes to sleep "
            "(ie close lid on laptop) the wait time is also paused. So if you use "
            f"{ApiRateLimitWaitStrategy.WAIT_NEXT_UTC_MIDNIGHT.value} and the machine goes to "
            "sleep retry will likely wait past upcoming midnight by however long the machine was "
            "asleep"
        ),
    ),
]

RegionCodeListType = Annotated[list[SupportedRegions], typer.Option()]

IncludeAnyHashtagListType = Annotated[
    str,
    typer.Option(
        help=(
            "A comma separated list of hashtag names. Will query API for videos that have "
            "any of these hashtag names."
        )
    ),
]

ExcludeAnyHashtagListType = Annotated[
    str,
    typer.Option(
        help=(
            "A comma separated list of hashtag names. Will query API for videos that DO NOT "
            "have any of these hashtag names."
        )
    ),
]

IncludeAllHashtagListType = Annotated[
    str,
    typer.Option(
        help=(
            "A comma separated list of hashtag names. Will query API for videos that have "
            "all of these hashtag names."
        )
    ),
]

ExcludeAllHashtagListType = Annotated[
    str,
    typer.Option(
        help=(
            "A comma separated list of hashtag names. Will query API for videos that DO NOT "
            "have all of these hashtag names."
        )
    ),
]

IncludeAnyKeywordListType = Annotated[
    str,
    typer.Option(
        help=(
            "A comma separated list of keywords. Will query API for videos that have "
            "any of these keywords."
        )
    ),
]

ExcludeAnyKeywordListType = Annotated[
    str,
    typer.Option(
        help=(
            "A comma separated list of keywords. Will query API for videos that DO NOT "
            "have any of these keywords."
        )
    ),
]

IncludeAllKeywordListType = Annotated[
    str,
    typer.Option(
        help=(
            "A comma separated list of keywords. Will query API for videos that have "
            "all of these keywords."
        )
    ),
]

ExcludeAllKeywordListType = Annotated[
    str,
    typer.Option(
        help=(
            "A comma separated list of keywords. Will query API for videos that DO NOT "
            "have all of these keywords."
        )
    ),
]

OnlyUsernamesListType = Annotated[
    str,
    typer.Option(
        help=(
            "A comma separated list of usernames. Will query API for videos that have "
            "any of these usernames."
        )
    ),
]

ExcludeUsernamesListType = Annotated[
    str,
    typer.Option(
        help=(
            "A comma separated list of usernames. Will query API for videos that DO NOT "
            "have any of these usernames."
        )
    ),
]

<<<<<<< HEAD
IncludeMusicIdListType = Annotated[
    str,
    typer.Option(
        help=(
            "A comma separated list of music_ids. Will query API for videos that have these "
            "music_ids."
        )
    ),
]

ExcludeMusicIdListType = Annotated[
    str,
    typer.Option(
        help=(
            "A comma separated list of music_ids. Will query API for videos that DO NOT "
            "have these music_ids."
        )
    ),
]
=======
CrawlTagType = Annotated[
    str,
    typer.Option(
        help=(
            "Extra metadata for tagging the crawl of the data with a name (e.g. "
            "`Experiment_1_test_acquisition`)"
        )
    ),
]

StopAfterOneRequestFlag = Annotated[
    bool, typer.Option(help="Stop after the first request - Useful for testing")
]

EnableDebugLoggingFlag = Annotated[bool, typer.Option(help="Enable debug level logging")]
>>>>>>> 2d9471b1
<|MERGE_RESOLUTION|>--- conflicted
+++ resolved
@@ -181,7 +181,6 @@
     ),
 ]
 
-<<<<<<< HEAD
 IncludeMusicIdListType = Annotated[
     str,
     typer.Option(
@@ -201,7 +200,7 @@
         )
     ),
 ]
-=======
+
 CrawlTagType = Annotated[
     str,
     typer.Option(
@@ -216,5 +215,4 @@
     bool, typer.Option(help="Stop after the first request - Useful for testing")
 ]
 
-EnableDebugLoggingFlag = Annotated[bool, typer.Option(help="Enable debug level logging")]
->>>>>>> 2d9471b1
+EnableDebugLoggingFlag = Annotated[bool, typer.Option(help="Enable debug level logging")]