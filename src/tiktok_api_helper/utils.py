--- conflicted
+++ resolved
@@ -6,12 +6,8 @@
 from rich.console import Console
 from rich.logging import RichHandler
 
-<<<<<<< HEAD
-TIKTOK_DATE_FORMAT = '%Y%m%d'
-=======
 TIKTOK_DATE_FORMAT = "%Y%m%d"
 
->>>>>>> 9014611b
 
 def int_to_days(x: int) -> datetime.timedelta:
     return datetime.timedelta(days=x)
@@ -19,13 +15,10 @@
 
 def str_tiktok_date_format_to_datetime(string: str) -> datetime.datetime:
     return datetime.datetime.strptime(string, TIKTOK_DATE_FORMAT)
-<<<<<<< HEAD
-=======
 
 
 def date_to_tiktok_str_format(d: datetime.date | datetime.datetime) -> str:
     return d.strftime(TIKTOK_DATE_FORMAT)
->>>>>>> 9014611b
 
 
 def setup_logging(file_level=logging.INFO, rich_level=logging.INFO) -> None:
