--- conflicted
+++ resolved
@@ -9,12 +9,8 @@
 )
 from sqlalchemy.orm import Session
 
-<<<<<<< HEAD
-from .sql import (
+from tiktok_api_helper.sql import (
     Base,
-=======
-from tiktok_api_helper.sql import (
->>>>>>> f022f711
     Crawl,
     CrawlTag,
     Effect,
