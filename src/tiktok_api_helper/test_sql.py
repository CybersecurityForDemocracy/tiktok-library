--- conflicted
+++ resolved
@@ -13,24 +13,16 @@
     Crawl,
     Video,
     Hashtag,
-<<<<<<< HEAD
     Effect,
     QueryTag,
-=======
->>>>>>> 05a2f406
     get_engine_and_create_tables,
     Base,
     upsert_videos,
 )
-<<<<<<< HEAD
 
 _IN_MEMORY_SQLITE_DATABASE_URL = "sqlite://"
 
 # TODO(macpd): add tests for crawl query_tags
-=======
-
-_IN_MEMORY_SQLITE_DATABASE_URL = "sqlite://"
->>>>>>> 05a2f406
 
 
 @pytest.fixture
@@ -63,11 +55,7 @@
             region_code="US",
             comment_count=1,
             create_time=now,
-<<<<<<< HEAD
             effects=[Effect(effect_id=101), Effect(effect_id=202), Effect(effect_id=303)],
-=======
-            effect_ids=[1, 2, 3],
->>>>>>> 05a2f406
             hashtags=[Hashtag(name="Hello"), Hashtag(name="World")],
             playlist_id=7044254287731739397,
             voice_to_text="a string",
@@ -124,20 +112,12 @@
 
             assert (
                 db_value == v
-<<<<<<< HEAD
             ), (f"Video object {video_object!r} attribute {k} value {getattr(video_object, k)} != "
                 f"API response dict value {v}; full API response dict:\n{api_response_video_dict}")
         except AttributeError as e:
             raise ValueError(
                 f"Video object {video_object!r} has not attribute {k}: {e}"
             ) from e
-=======
-            ), f"Video object {video_object!r} attribute {k} value {getattr(video_object, k)} != API response dict value {v}"
-        except AttributeError as e:
-            raise ValueError(
-                f"Video object {video_object!r} has not attribute {k}: {e}"
-            )
->>>>>>> 05a2f406
 
 
 def test_video_basic_insert(test_database_engine, mock_videos):
@@ -157,10 +137,6 @@
 
         assert session.scalars(select(Crawl).order_by(Crawl.id)).all() == [mock_crawl]
 
-<<<<<<< HEAD
-=======
-
->>>>>>> 05a2f406
 def test_upsert(test_database_engine, mock_videos, mock_crawl):
     with Session(test_database_engine) as session:
         session.add_all(mock_videos)
@@ -276,7 +252,6 @@
             [
                 {
                     "id": mock_videos[0].id,
-<<<<<<< HEAD
                     "username": "tron",
                     "region_code": "US",
                     "share_count": 300,
@@ -290,15 +265,6 @@
                     "share_count": 3,
                     "create_time": datetime.datetime.utcnow().timestamp(),
                     "hashtag_names": ["hashtag1", "hashtag2"],
-=======
-                    "share_count": 300,
-                    "create_time": datetime.datetime.utcnow().timestamp(),
-                },
-                {
-                    "id": mock_videos[1].id,
-                    "share_count": 3,
-                    "create_time": datetime.datetime.utcnow().timestamp(),
->>>>>>> 05a2f406
                 },
             ],
             source=new_source,
@@ -317,70 +283,6 @@
                 session.scalars(select(Video).order_by(Video.id)).all()] == [
            {"hashtag1", "hashtag2"},
            {"hashtag1", "hashtag2"},
-        ]
-
-
-def test_upsert_existing_hashtags_names_gets_same_id(
-    test_database_engine,
-    mock_videos,
-):
-    """Tests that adding a video with an existing hashtag name (from a previously added video)
-    succeeds, gets the same ID it had previously, and does not raise a Unique violation error.
-    """
-    utcnow = datetime.datetime.utcnow().timestamp()
-    with Session(test_database_engine) as session:
-        session.commit()
-
-        new_source = ["0.0-testing"]
-        upsert_videos(
-            [
-                {
-                    "id": 0,
-                    "hashtag_names": ["hashtag1", "hashtag2"],
-                    "create_time": utcnow,
-                    "username": "user0",
-                    "region_code": "US",
-                },
-            ],
-            source=new_source,
-            engine=test_database_engine,
-        )
-        session.expire_all()
-        original_hashtags = session.scalars(
-            select(Hashtag.id, Hashtag.name).order_by(Hashtag.name)
-        ).all()
-        upsert_videos(
-            [
-                {
-                    "id": 1,
-                    "hashtag_names": ["hashtag1", "hashtag2", "hashtag3"],
-                    "create_time": utcnow,
-                    "username": "user1",
-                    "region_code": "US",
-                },
-            ],
-            source=new_source,
-            engine=test_database_engine,
-        )
-        session.expire_all()
-        assert (
-            session.scalars(
-                select(Hashtag.id, Hashtag.name)
-                .where(Hashtag.name.in_(["hashtag1", "hashtag2"]))
-                .order_by(Hashtag.name)
-            ).all()
-            == original_hashtags
-        )
-
-        # Confirm mapping of hashtag IDs -> video IDs is correct
-        assert session.execute(
-            select(Video.id, Hashtag.name).outerjoin(Video.hashtags).order_by(Video.id)
-        ).all() == [
-            (0, "hashtag1"),
-            (0, "hashtag2"),
-            (1, "hashtag1"),
-            (1, "hashtag2"),
-            (1, "hashtag3"),
         ]
 
 
@@ -468,11 +370,7 @@
                 api_response_videos[0],
                 {
                     "id": mock_videos[1].id,
-<<<<<<< HEAD
                     "comment_count": 200,
-=======
-                    "comment_count": mock_videos[1].comment_count + 1,
->>>>>>> 05a2f406
                     "create_time": utcnow,
                     "hashtag_names": ["hashtag1", "hashtag2"],
                 },
@@ -487,11 +385,7 @@
             (mock_videos[0].id, None, mock_videos[0].create_time),
             (
                 mock_videos[1].id,
-<<<<<<< HEAD
                 200,
-=======
-                mock_videos[1].comment_count + 1,
->>>>>>> 05a2f406
                 datetime.datetime.fromtimestamp(utcnow),
             ),
             (
@@ -526,10 +420,7 @@
             source=new_source,
             engine=test_database_engine,
         )
-<<<<<<< HEAD
-        session.expire_all()
-=======
->>>>>>> 05a2f406
+        session.expire_all()
 
         assert sorted(session.scalars(select(Hashtag.name)).all()) == [
             "Hello",
@@ -538,10 +429,12 @@
             "duet",
             "hashtag1",
             "hashtag2",
-<<<<<<< HEAD
-        ]
-
-        assert [(v.id, {*v.hashtag_names}) for v in session.scalars(select(Video).order_by(Video.id)).all()] == [
+        ]
+
+        assert [
+            (v.id, {*v.hashtag_names})
+            for v in session.scalars(select(Video).order_by(Video.id)).all()
+        ] == [
             (mock_videos[0].id, {"hashtag1", "hashtag2"}),
             (mock_videos[1].id, {"hashtag1", "hashtag2"}),
             (api_response_videos[0]["id"], {*api_response_videos[0]["hashtag_names"]}),
@@ -653,27 +546,12 @@
             mock_videos[1].id: new_source,
             api_response_video["id"]: new_source,
         }
-=======
-        ]
-
-        assert [
-            (v.id, {*v.hashtag_names})
-            for v in session.scalars(select(Video).order_by(Video.id)).all()
-        ] == [
-            (mock_videos[0].id, {"hashtag1", "hashtag2"}),
-            (mock_videos[1].id, {"hashtag1", "hashtag2"}),
-            (api_response_videos[0]["id"], {*api_response_videos[0]["hashtag_names"]}),
-        ]
->>>>>>> 05a2f406
 
 
 def test_upsert_api_response_videos(test_database_engine, api_response_videos):
     with Session(test_database_engine) as session:
         upsert_videos(api_response_videos, test_database_engine)
-<<<<<<< HEAD
-        session.expire_all()
-=======
->>>>>>> 05a2f406
+        session.expire_all()
         assert_video_database_object_list_matches_api_responses_dict(
             session.scalars(select(Video)).all(), api_response_videos
         )
