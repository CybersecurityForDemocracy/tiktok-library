import copy
import itertools
import json
import re
import unittest
from pathlib import Path
from unittest.mock import MagicMock, Mock, PropertyMock, call

import pendulum
import pytest
import requests
from sqlalchemy.orm import Session

from tests.test_utils import (
    all_crawls,
    all_videos,
)
from tiktok_research_api_helper import api_client, query, utils

FAKE_SECRETS_YAML_FILE = Path("tests/testdata/fake_secrets.yaml")


@pytest.fixture
def mock_request_session():
    mock_session = Mock(autospec=requests.Session)
    mock_session.headers = {}
    mock_session.hooks = {"response": []}
    return mock_session


@pytest.fixture
def mock_access_token_fetcher_session():
    mock_response = Mock()
    mock_response.ok = True
    mock_response.json = Mock(
        side_effect=[
            {
                "access_token": "mock_access_token_1",
                "expires_in": 7200,
                "token_type": "Bearer",
            },
            {
                "access_token": "mock_access_token_2",
                "expires_in": 7200,
                "token_type": "Bearer",
            },
        ]
    )
    mock_session = Mock(autospec=requests.Session)
    mock_session.post = Mock(return_value=mock_response)
    return mock_session


@pytest.fixture
def mock_request_session_json_decoder_error(mock_request_session):
    mock_response = Mock()
    mock_response.status_code = 200
    mock_response.json = Mock(side_effect=json.JSONDecodeError(msg="", doc="", pos=0))
    mock_request_session.post = Mock(return_value=mock_response)
    return mock_request_session


@pytest.fixture
def mock_request_session_rate_limit_error(mock_request_session):
    mock_response = Mock()
    mock_response.status_code = 200
    mock_response.json = Mock(side_effect=api_client.ApiRateLimitError)
    mock_request_session.post = Mock(return_value=mock_response)
    return mock_request_session


def test_tiktok_credentials_accepts_str_or_int_client_id():
    api_client.TikTokCredentials("client_id_1", "client_secret_1", "client_key_1")
    api_client.TikTokCredentials(123, "client_secret_1", "client_key_1")


def test_tiktok_credentials_any_value_missing_raises_value_error():
    with pytest.raises(ValueError):
        api_client.TikTokCredentials("", "", "")

    with pytest.raises(ValueError):
        api_client.TikTokCredentials("client_id_1", "client_secret_1", "")

    with pytest.raises(ValueError):
        api_client.TikTokCredentials("client_id_1", "", "client_key_1")

    with pytest.raises(ValueError):
        api_client.TikTokCredentials("", "client_secret_1", "client_key_1")

    with pytest.raises(ValueError):
        api_client.TikTokCredentials("", "", "")


def test_tiktok_api_request_client_empty_credentials_raises_value_error():
    with pytest.raises(TypeError):
        api_client.TikTokApiRequestClient(credentials=None)

    with pytest.raises(TypeError):
        api_client.TikTokApiRequestClient(credentials={})


def test_tiktok_api_request_client_from_credentials_file_factory(
    mock_request_session, mock_access_token_fetcher_session
):
    request = api_client.TikTokApiRequestClient.from_credentials_file(
        FAKE_SECRETS_YAML_FILE,
        api_request_session=mock_request_session,
        access_token_fetcher_session=mock_access_token_fetcher_session,
    )
    assert request._credentials == api_client.TikTokCredentials(
        client_id="client_id_1",
        client_secret="client_secret_1",
        client_key="client_key_1",
    )


def test_tiktok_api_request_client_attempts_token_refresh(
    mock_request_session, mock_access_token_fetcher_session
):
    assert "Authorization" not in mock_request_session.headers
    api_client.TikTokApiRequestClient.from_credentials_file(
        FAKE_SECRETS_YAML_FILE,
        api_request_session=mock_request_session,
        access_token_fetcher_session=mock_access_token_fetcher_session,
    )

    mock_access_token_fetcher_session.post.assert_called_once()
    assert mock_request_session.headers["Authorization"] == "Bearer mock_access_token_1"


@unittest.mock.patch("tenacity.nap.time.sleep")
def test_tiktok_api_request_client_retry_once_on_json_decoder_error(
    mock_sleep,
    mock_request_session_json_decoder_error,
    mock_access_token_fetcher_session,
):
    request = api_client.TikTokApiRequestClient.from_credentials_file(
        FAKE_SECRETS_YAML_FILE,
        api_request_session=mock_request_session_json_decoder_error,
        access_token_fetcher_session=mock_access_token_fetcher_session,
    )
    with pytest.raises(json.JSONDecodeError):
        request.fetch_videos(
            api_client.TikTokVideoRequest(query={}, start_date=None, end_date=None)
        )
    # Confirm that code retried the post request and json extraction twice (ie retried once after
    # the decode error before the exception is re-raised)
    assert mock_request_session_json_decoder_error.post.call_count == 2
    assert mock_request_session_json_decoder_error.post.return_value.json.call_count == 2
    mock_sleep.assert_called_once_with(0)


@pytest.mark.parametrize("num_retries", range(1, 6))
@unittest.mock.patch("tenacity.nap.time.sleep")
def test_tiktok_api_request_client_wait_one_hour_on_rate_limit_wait_strategy(
    mock_sleep,
    mock_request_session_rate_limit_error,
    mock_access_token_fetcher_session,
    num_retries,
):
    request = api_client.TikTokApiRequestClient.from_credentials_file(
        FAKE_SECRETS_YAML_FILE,
        api_request_session=mock_request_session_rate_limit_error,
        access_token_fetcher_session=mock_access_token_fetcher_session,
        api_rate_limit_wait_strategy=api_client.ApiRateLimitWaitStrategy.WAIT_FOUR_HOURS,
        max_api_rate_limit_retries=num_retries,
    )
    with pytest.raises(api_client.ApiRateLimitError):
        request.fetch_videos(
            api_client.TikTokVideoRequest(query={}, start_date=None, end_date=None),
        )
    # Confirm that code retried the post request and json extraction twice (ie retried once after
    # the decode error before the exception is re-raised)
    assert mock_request_session_rate_limit_error.post.call_count == num_retries
    assert mock_request_session_rate_limit_error.post.return_value.json.call_count == num_retries
    # Sleep will be called once less than num_retries because it is not called after last retry
    expected_call_count = num_retries - 1
    assert mock_sleep.call_count == expected_call_count
    assert mock_sleep.mock_calls == [call(14400.0)] * expected_call_count


@pytest.mark.parametrize("num_retries", range(1, 6))
@unittest.mock.patch("tenacity.nap.time.sleep")
def test_tiktok_api_request_client_wait_til_next_utc_midnight_on_rate_limit_wait_strategy(
    mock_sleep,
    mock_request_session_rate_limit_error,
    mock_access_token_fetcher_session,
    num_retries,
):
    # Freeze time so that we can predict time til midnight
    with pendulum.travel(freeze=True):
        expected_sleep_duration = (pendulum.tomorrow("UTC") - pendulum.now()).seconds
        request = api_client.TikTokApiRequestClient.from_credentials_file(
            FAKE_SECRETS_YAML_FILE,
            api_request_session=mock_request_session_rate_limit_error,
            access_token_fetcher_session=mock_access_token_fetcher_session,
            api_rate_limit_wait_strategy=api_client.ApiRateLimitWaitStrategy.WAIT_NEXT_UTC_MIDNIGHT,
            max_api_rate_limit_retries=num_retries,
        )
        with pytest.raises(api_client.ApiRateLimitError):
            request.fetch_videos(
                api_client.TikTokVideoRequest(query={}, start_date=None, end_date=None),
            )
        # Confirm that code retried the post request and json extraction twice (ie retried once
        # after the decode error before the exception is re-raised)
        assert mock_request_session_rate_limit_error.post.call_count == num_retries
        assert (
            mock_request_session_rate_limit_error.post.return_value.json.call_count == num_retries
        )
        # Sleep will be called once less than num_retries because it is not called after last retry
        expected_call_count = num_retries - 1
        assert mock_sleep.call_count == num_retries - 1
        assert mock_sleep.mock_calls == [call(expected_sleep_duration)] * expected_call_count


@pytest.fixture
def mock_tiktok_responses(testdata_api_response_json):
    first_page = copy.deepcopy(testdata_api_response_json)

    second_page = copy.deepcopy(first_page)
    # Emulate API incrementing cursor by number of previous results
    second_page["data"]["cursor"] += 100
    # Modifiy video IDs so that database treats them as distinct
    for video in second_page["data"]["videos"]:
        video["id"] += 1

    last_page = copy.deepcopy(second_page)
    # Emulate API indicating this is the last page of results
    last_page["data"]["has_more"] = False
    # Emulate API incrementing cursor by number of previous results
    last_page["data"]["cursor"] += 100
    # Modifiy video IDs so that database treats them as distinct
    for video in last_page["data"]["videos"]:
        video["id"] += 1

    return [
        api_client.TikTokVideoResponse(
            data=first_page["data"],
            videos=first_page["data"]["videos"],
            error=first_page["error"],
        ),
        api_client.TikTokVideoResponse(
            data=second_page["data"],
            videos=second_page["data"]["videos"],
            error=second_page["error"],
        ),
        api_client.TikTokVideoResponse(
            data=last_page["data"],
            videos=last_page["data"]["videos"],
            error=last_page["error"],
        ),
    ]


@pytest.fixture
def mock_tiktok_request_client(mock_tiktok_responses):
<<<<<<< HEAD
    mock_request_client = MagicMock(autospec=api_client.TikTokApiClient)
    mock_request_client.fetch_videos = Mock(side_effect=mock_tiktok_responses)
=======
    mock_request_client = MagicMock(autospec=api_client.TikTokApiRequestClient)
    mock_request_client.fetch = Mock(side_effect=mock_tiktok_responses)
    # Make property return fetch mock call count (emulating real behavior)
    type(mock_request_client).num_api_requests_sent = PropertyMock(
        side_effect=lambda: mock_request_client.fetch.call_count
    )
>>>>>>> 5b47cd2a
    return mock_request_client


@pytest.fixture
def basic_acquisition_config():
    return api_client.ApiClientConfig(
        video_query=query.generate_query(include_any_hashtags="test1,test2"),
        start_date=pendulum.parse("20240601"),
        end_date=pendulum.parse("20240601"),
        engine=None,
        api_credentials_file=None,
    )


@pytest.fixture
def expected_fetch_video_calls(basic_acquisition_config, mock_tiktok_responses):
    return [
        call(
            api_client.TikTokVideoRequest(
                query=basic_acquisition_config.video_query,
                start_date=utils.date_to_tiktok_str_format(basic_acquisition_config.start_date),
                end_date=utils.date_to_tiktok_str_format(basic_acquisition_config.end_date),
                max_count=basic_acquisition_config.max_count,
                is_random=False,
                cursor=None,
                search_id=None,
            )
        ),
        call(
            api_client.TikTokVideoRequest(
                query=basic_acquisition_config.video_query,
                start_date=utils.date_to_tiktok_str_format(basic_acquisition_config.start_date),
                end_date=utils.date_to_tiktok_str_format(basic_acquisition_config.end_date),
                max_count=basic_acquisition_config.max_count,
                is_random=False,
                cursor=basic_acquisition_config.max_count,
                search_id=mock_tiktok_responses[-1].data["search_id"],
            )
        ),
        call(
            api_client.TikTokVideoRequest(
                query=basic_acquisition_config.video_query,
                start_date=utils.date_to_tiktok_str_format(basic_acquisition_config.start_date),
                end_date=utils.date_to_tiktok_str_format(basic_acquisition_config.end_date),
                max_count=basic_acquisition_config.max_count,
                is_random=False,
                cursor=basic_acquisition_config.max_count * 2,
                search_id=mock_tiktok_responses[-1].data["search_id"],
            )
        ),
    ]


def test_tiktok_user_info_response_as_json():
    assert api_client.TikTokUserInfoRequest("karl").as_json() == '{"username": "karl"}'


def test_tiktok_api_client_api_results_iter(
    basic_acquisition_config,
    mock_tiktok_request_client,
    mock_tiktok_responses,
    expected_fetch_video_calls,
):
    client = api_client.TikTokApiClient(
        request_client=mock_tiktok_request_client, config=basic_acquisition_config
    )
    for i, response in enumerate(client.api_results_iter()):
        assert response.videos == mock_tiktok_responses[i].videos
        assert response.crawl.has_more == (i < 2), f"hash_more: {response.crawl.has_more}, i: {i}"
        assert response.crawl.cursor == basic_acquisition_config.max_count * (i + 1)

    assert mock_tiktok_request_client.fetch_videos.call_count == len(mock_tiktok_responses)
    assert mock_tiktok_request_client.fetch_videos.mock_calls == expected_fetch_video_calls


def test_tiktok_api_client_fetch_all(
    basic_acquisition_config,
    mock_tiktok_request_client,
    mock_tiktok_responses,
    expected_fetch_video_calls,
):
    client = api_client.TikTokApiClient(
        request_client=mock_tiktok_request_client, config=basic_acquisition_config
    )

    fetch_result = client.fetch_all()

    assert fetch_result.videos == list(
        itertools.chain.from_iterable([r.videos for r in mock_tiktok_responses])
    )
    assert not fetch_result.crawl.has_more
    assert fetch_result.crawl.cursor == basic_acquisition_config.max_count * len(
        mock_tiktok_responses
    )
    assert mock_tiktok_request_client.fetch_videos.call_count == len(mock_tiktok_responses)
    assert mock_tiktok_request_client.fetch_videos.mock_calls == expected_fetch_video_calls


def test_tiktok_api_client_fetch_all_rejects_positional_arg(
    basic_acquisition_config,
    mock_tiktok_request_client,
):
    client = api_client.TikTokApiClient(
        request_client=mock_tiktok_request_client, config=basic_acquisition_config
    )

    bad_positional_arg = "bad positional arg"

    with pytest.raises(
        ValueError, match=re.escape("This function does not allow any positional arguments")
    ):
        client.fetch_all(bad_positional_arg)


def test_tiktok_api_client_fetch_all_do_not_store_after_each_response(
    test_database_engine,
    basic_acquisition_config,
    mock_tiktok_request_client,
    mock_tiktok_responses,
    expected_fetch_video_calls,
):
    basic_acquisition_config.engine = test_database_engine
    client = api_client.TikTokApiClient(
        request_client=mock_tiktok_request_client, config=basic_acquisition_config
    )

    fetch_result = client.fetch_all(store_results_after_each_response=False)

    assert fetch_result.videos == list(
        itertools.chain.from_iterable([r.videos for r in mock_tiktok_responses])
    )
    assert not fetch_result.crawl.has_more
    assert fetch_result.crawl.cursor == basic_acquisition_config.max_count * len(
        mock_tiktok_responses
    )
    assert mock_tiktok_request_client.fetch_videos.call_count == len(mock_tiktok_responses)
    assert mock_tiktok_request_client.fetch_videos.mock_calls == expected_fetch_video_calls
    # Confirm nothing put to database
    with Session(test_database_engine) as session:
        assert all_crawls(session) == []
        assert all_videos(session) == []


def assert_has_expected_crawl_and_videos_in_database(
    database_engine, fetch_result, tiktok_responses, acquisition_config
):
    with Session(database_engine) as session:
        crawls = all_crawls(session)
        assert len(crawls) == 1
        crawl = crawls[0]
        assert crawl.id == fetch_result.crawl.id
        assert crawl.cursor == len(tiktok_responses) * acquisition_config.max_count
        assert crawl.query == json.dumps(
            acquisition_config.video_query, cls=query.VideoQueryJSONEncoder
        )
        videos = all_videos(session)
        assert len(videos) == len(tiktok_responses) * len(tiktok_responses[0].videos)
        assert len(videos) == len(fetch_result.videos)


def test_tiktok_api_client_fetch_all_store_after_each_response(
    test_database_engine,
    basic_acquisition_config,
    mock_tiktok_request_client,
    mock_tiktok_responses,
    expected_fetch_video_calls,
):
    basic_acquisition_config.engine = test_database_engine
    client = api_client.TikTokApiClient(
        request_client=mock_tiktok_request_client, config=basic_acquisition_config
    )

    fetch_result = client.fetch_all(store_results_after_each_response=True)

    assert fetch_result.videos == list(
        itertools.chain.from_iterable([r.videos for r in mock_tiktok_responses])
    )
    assert not fetch_result.crawl.has_more
    assert fetch_result.crawl.cursor == basic_acquisition_config.max_count * len(
        mock_tiktok_responses
    )
    assert mock_tiktok_request_client.fetch_videos.call_count == len(mock_tiktok_responses)
    assert mock_tiktok_request_client.fetch_videos.mock_calls == expected_fetch_video_calls
    assert_has_expected_crawl_and_videos_in_database(
        database_engine=test_database_engine,
        fetch_result=fetch_result,
        tiktok_responses=mock_tiktok_responses,
        acquisition_config=basic_acquisition_config,
    )


def test_tiktok_api_client_store_fetch_result(
    test_database_engine,
    basic_acquisition_config,
    mock_tiktok_request_client,
    mock_tiktok_responses,
):
    basic_acquisition_config.engine = test_database_engine
    client = api_client.TikTokApiClient(
        request_client=mock_tiktok_request_client, config=basic_acquisition_config
    )
    fetch_result = client.fetch_and_store_all()
    client.store_fetch_result(fetch_result)
    assert_has_expected_crawl_and_videos_in_database(
        database_engine=test_database_engine,
        fetch_result=fetch_result,
        tiktok_responses=mock_tiktok_responses,
        acquisition_config=basic_acquisition_config,
    )


def test_tiktok_api_client_fetch_and_store_all(
    test_database_engine,
    basic_acquisition_config,
    mock_tiktok_request_client,
    mock_tiktok_responses,
):
    basic_acquisition_config.engine = test_database_engine
    client = api_client.TikTokApiClient(
        request_client=mock_tiktok_request_client, config=basic_acquisition_config
    )
    fetch_result = client.fetch_and_store_all()
    assert_has_expected_crawl_and_videos_in_database(
        database_engine=test_database_engine,
        fetch_result=fetch_result,
        tiktok_responses=mock_tiktok_responses,
        acquisition_config=basic_acquisition_config,
    )


@pytest.mark.parametrize(
    ("max_requests"),
    [1, 2, 3],
)
def test_tiktok_api_client_api_results_iter_stops_after_max_requests_exceeded(
    basic_acquisition_config,
    mock_tiktok_request_client,
    mock_tiktok_responses,
    expected_fetch_calls,
    max_requests,
):
    basic_acquisition_config.max_requests = max_requests
    client = api_client.TikTokApiClient(
        request_client=mock_tiktok_request_client, config=basic_acquisition_config
    )

    fetch_result = client.fetch_all()

    assert fetch_result.videos == list(
        itertools.chain.from_iterable([r.videos for r in mock_tiktok_responses[:max_requests]])
    )
    # When max_requests is less than the number of mock_tiktok_responses crawl should stop when
    # has_more is True because the last mock_tiktok_responses has has_more False, but crawl stops
    # before getting there.
    assert fetch_result.crawl.has_more == (max_requests < len(mock_tiktok_responses))
    assert fetch_result.crawl.cursor == basic_acquisition_config.max_count * max_requests
    assert mock_tiktok_request_client.fetch.call_count == max_requests
    assert mock_tiktok_request_client.fetch.mock_calls == expected_fetch_calls[:max_requests]<|MERGE_RESOLUTION|>--- conflicted
+++ resolved
@@ -254,17 +254,12 @@
 
 @pytest.fixture
 def mock_tiktok_request_client(mock_tiktok_responses):
-<<<<<<< HEAD
-    mock_request_client = MagicMock(autospec=api_client.TikTokApiClient)
+    mock_request_client = MagicMock(autospec=api_client.TikTokApiRequestClient)
     mock_request_client.fetch_videos = Mock(side_effect=mock_tiktok_responses)
-=======
-    mock_request_client = MagicMock(autospec=api_client.TikTokApiRequestClient)
-    mock_request_client.fetch = Mock(side_effect=mock_tiktok_responses)
     # Make property return fetch mock call count (emulating real behavior)
     type(mock_request_client).num_api_requests_sent = PropertyMock(
-        side_effect=lambda: mock_request_client.fetch.call_count
-    )
->>>>>>> 5b47cd2a
+        side_effect=lambda: mock_request_client.fetch_videos.call_count
+    )
     return mock_request_client
 
 
@@ -503,7 +498,7 @@
     basic_acquisition_config,
     mock_tiktok_request_client,
     mock_tiktok_responses,
-    expected_fetch_calls,
+    expected_fetch_video_calls,
     max_requests,
 ):
     basic_acquisition_config.max_requests = max_requests
@@ -521,5 +516,8 @@
     # before getting there.
     assert fetch_result.crawl.has_more == (max_requests < len(mock_tiktok_responses))
     assert fetch_result.crawl.cursor == basic_acquisition_config.max_count * max_requests
-    assert mock_tiktok_request_client.fetch.call_count == max_requests
-    assert mock_tiktok_request_client.fetch.mock_calls == expected_fetch_calls[:max_requests]+    assert mock_tiktok_request_client.fetch_videos.call_count == max_requests
+    assert (
+        mock_tiktok_request_client.fetch_videos.mock_calls
+        == expected_fetch_video_calls[:max_requests]
+    )