import copy
import itertools
import json
import unittest
from pathlib import Path
from unittest.mock import MagicMock, Mock, call

import pendulum
import pytest
import requests
from sqlalchemy.orm import Session

from tests.test_utils import (
    all_crawls,
    all_videos,
)
<<<<<<< HEAD
from tiktok_api_helper import utils
=======
from tiktok_api_helper import api_client, query, utils
>>>>>>> 49661722

FAKE_SECRETS_YAML_FILE = Path("tests/testdata/fake_secrets.yaml")


@pytest.fixture
def mock_request_session():
    mock_session = Mock(autospec=requests.Session)
    mock_session.headers = {}
    mock_session.hooks = {"response": []}
    return mock_session


@pytest.fixture
def mock_access_token_fetcher_session():
    mock_response = Mock()
    mock_response.ok = True
    mock_response.json = Mock(
        side_effect=[
            {
                "access_token": "mock_access_token_1",
                "expires_in": 7200,
                "token_type": "Bearer",
            },
            {
                "access_token": "mock_access_token_2",
                "expires_in": 7200,
                "token_type": "Bearer",
            },
        ]
    )
    mock_session = Mock(autospec=requests.Session)
    mock_session.post = Mock(return_value=mock_response)
    return mock_session


@pytest.fixture
def mock_request_session_json_decoder_error(mock_request_session):
    mock_response = Mock()
    mock_response.status_code = 200
    mock_response.json = Mock(side_effect=json.JSONDecodeError(msg="", doc="", pos=0))
    mock_request_session.post = Mock(return_value=mock_response)
    return mock_request_session


@pytest.fixture
def mock_request_session_rate_limit_error(mock_request_session):
    mock_response = Mock()
    mock_response.status_code = 200
    mock_response.json = Mock(side_effect=api_client.ApiRateLimitError)
    mock_request_session.post = Mock(return_value=mock_response)
    return mock_request_session


def test_tiktok_credentials_accepts_str_or_int_client_id():
    api_client.TiktokCredentials("client_id_1", "client_secret_1", "client_key_1")
    api_client.TiktokCredentials(123, "client_secret_1", "client_key_1")


def test_tiktok_credentials_any_value_missing_raises_value_error():
    with pytest.raises(ValueError):
        api_client.TiktokCredentials("", "", "")

    with pytest.raises(ValueError):
        api_client.TiktokCredentials("client_id_1", "client_secret_1", "")

    with pytest.raises(ValueError):
        api_client.TiktokCredentials("client_id_1", "", "client_key_1")

    with pytest.raises(ValueError):
        api_client.TiktokCredentials("", "client_secret_1", "client_key_1")

    with pytest.raises(ValueError):
        api_client.TiktokCredentials("", "", "")


def test_tiktok_api_request_client_empty_credentials_raises_value_error():
    with pytest.raises(TypeError):
        api_client.TikTokApiRequestClient(credentials=None)

    with pytest.raises(TypeError):
        api_client.TikTokApiRequestClient(credentials={})


def test_tiktok_api_request_client_from_credentials_file_factory(
    mock_request_session, mock_access_token_fetcher_session
):
    request = api_client.TikTokApiRequestClient.from_credentials_file(
        FAKE_SECRETS_YAML_FILE,
        api_request_session=mock_request_session,
        access_token_fetcher_session=mock_access_token_fetcher_session,
    )
    assert request._credentials == api_client.TiktokCredentials(
        client_id="client_id_1",
        client_secret="client_secret_1",
        client_key="client_key_1",
    )


def test_tiktok_api_request_client_attempts_token_refresh(
    mock_request_session, mock_access_token_fetcher_session
):
    assert "Authorization" not in mock_request_session.headers
    api_client.TikTokApiRequestClient.from_credentials_file(
        FAKE_SECRETS_YAML_FILE,
        api_request_session=mock_request_session,
        access_token_fetcher_session=mock_access_token_fetcher_session,
    )

    mock_access_token_fetcher_session.post.assert_called_once()
    assert mock_request_session.headers["Authorization"] == "Bearer mock_access_token_1"


@unittest.mock.patch("tenacity.nap.time.sleep")
def test_tiktok_api_request_client_retry_once_on_json_decoder_error(
    mock_sleep,
    mock_request_session_json_decoder_error,
    mock_access_token_fetcher_session,
):
    request = api_client.TikTokApiRequestClient.from_credentials_file(
        FAKE_SECRETS_YAML_FILE,
        api_request_session=mock_request_session_json_decoder_error,
        access_token_fetcher_session=mock_access_token_fetcher_session,
    )
    with pytest.raises(json.JSONDecodeError):
        request.fetch(api_client.TiktokRequest(query={}, start_date=None, end_date=None))
    # Confirm that code retried the post request and json extraction twice (ie retried once after
    # the decode error before the exception is re-raised)
    assert mock_request_session_json_decoder_error.post.call_count == 2
    assert mock_request_session_json_decoder_error.post.return_value.json.call_count == 2
    mock_sleep.assert_called_once_with(0)


@unittest.mock.patch("tenacity.nap.time.sleep")
def test_tiktok_api_request_client_wait_one_hour_on_rate_limit_wait_strategy(
    mock_sleep, mock_request_session_rate_limit_error, mock_access_token_fetcher_session
):
    num_retries = 5
    request = api_client.TikTokApiRequestClient.from_credentials_file(
        FAKE_SECRETS_YAML_FILE,
        api_request_session=mock_request_session_rate_limit_error,
        access_token_fetcher_session=mock_access_token_fetcher_session,
        api_rate_limit_wait_strategy=api_client.ApiRateLimitWaitStrategy.WAIT_FOUR_HOURS,
    )
    with pytest.raises(api_client.ApiRateLimitError):
        request.fetch(
            api_client.TiktokRequest(query={}, start_date=None, end_date=None),
            max_api_rate_limit_retries=num_retries,
        )
    # Confirm that code retried the post request and json extraction twice (ie retried once after
    # the decode error before the exception is re-raised)
    assert mock_request_session_rate_limit_error.post.call_count == num_retries
    assert mock_request_session_rate_limit_error.post.return_value.json.call_count == num_retries
    # Sleep will be called once less than num_retries because it is not called after last retry
    assert mock_sleep.call_count == num_retries - 1
    assert mock_sleep.mock_calls == [
        call(14400.0),
        call(14400.0),
        call(14400.0),
        call(14400.0),
    ]


@unittest.mock.patch("tenacity.nap.time.sleep")
def test_tiktok_api_request_client_wait_til_next_utc_midnight_on_rate_limit_wait_strategy(
    mock_sleep, mock_request_session_rate_limit_error, mock_access_token_fetcher_session
):
    # Freeze time so that we can predict time til midnight
    with pendulum.travel(freeze=True):
        expected_sleep_duration = (pendulum.tomorrow("UTC") - pendulum.now()).seconds
        num_retries = 5
        request = api_client.TikTokApiRequestClient.from_credentials_file(
            FAKE_SECRETS_YAML_FILE,
            api_request_session=mock_request_session_rate_limit_error,
            access_token_fetcher_session=mock_access_token_fetcher_session,
            api_rate_limit_wait_strategy=api_client.ApiRateLimitWaitStrategy.WAIT_NEXT_UTC_MIDNIGHT,
        )
        with pytest.raises(api_client.ApiRateLimitError):
            request.fetch(
                api_client.TiktokRequest(query={}, start_date=None, end_date=None),
                max_api_rate_limit_retries=num_retries,
            )
        # Confirm that code retried the post request and json extraction twice (ie retried once
        # after the decode error before the exception is re-raised)
        assert mock_request_session_rate_limit_error.post.call_count == num_retries
        assert (
            mock_request_session_rate_limit_error.post.return_value.json.call_count == num_retries
        )
        # Sleep will be called once less than num_retries because it is not called after last retry
        assert mock_sleep.call_count == num_retries - 1
        assert mock_sleep.mock_calls == [
            call(expected_sleep_duration),
            call(expected_sleep_duration),
            call(expected_sleep_duration),
            call(expected_sleep_duration),
        ]


@pytest.fixture
def mock_tiktok_responses(testdata_api_response_json):
    first_page = copy.deepcopy(testdata_api_response_json)

    second_page = copy.deepcopy(first_page)
    # Emulate API incrementing cursor by number of previous results
    second_page["data"]["cursor"] += 100
    # Modifiy video IDs so that database treats them as distinct
    for video in second_page["data"]["videos"]:
        video["id"] += 1

    last_page = copy.deepcopy(second_page)
    # Emulate API indicating this is the last page of results
    last_page["data"]["has_more"] = False
    # Emulate API incrementing cursor by number of previous results
    last_page["data"]["cursor"] += 100
    # Modifiy video IDs so that database treats them as distinct
    for video in last_page["data"]["videos"]:
        video["id"] += 1

    return [
        api_client.TikTokResponse(
            data=first_page["data"],
            videos=first_page["data"]["videos"],
            error=first_page["error"],
        ),
        api_client.TikTokResponse(
            data=second_page["data"],
            videos=second_page["data"]["videos"],
            error=second_page["error"],
        ),
        api_client.TikTokResponse(
            data=last_page["data"],
            videos=last_page["data"]["videos"],
            error=last_page["error"],
        ),
    ]


@pytest.fixture
def mock_tiktok_request_client(mock_tiktok_responses):
    mock_request_client = MagicMock(autospec=api_client.TikTokApiClient)
    mock_request_client.fetch = Mock(side_effect=mock_tiktok_responses)
    return mock_request_client


@pytest.fixture
def basic_acquisition_config():
    return api_client.ApiClientConfig(
        query=query.generate_query(include_any_hashtags="test1,test2"),
        start_date=pendulum.parse("20240601"),
        end_date=pendulum.parse("20240601"),
        engine=None,
        api_credentials_file=None,
    )


@pytest.fixture
def expected_fetch_calls(basic_acquisition_config, mock_tiktok_responses):
    return [
        call(
            api_client.TiktokRequest(
                query=basic_acquisition_config.query,
                start_date=utils.date_to_tiktok_str_format(basic_acquisition_config.start_date),
                end_date=utils.date_to_tiktok_str_format(basic_acquisition_config.end_date),
                max_count=basic_acquisition_config.max_count,
                is_random=False,
                cursor=None,
                search_id=None,
            )
        ),
        call(
            api_client.TiktokRequest(
                query=basic_acquisition_config.query,
                start_date=utils.date_to_tiktok_str_format(basic_acquisition_config.start_date),
                end_date=utils.date_to_tiktok_str_format(basic_acquisition_config.end_date),
                max_count=basic_acquisition_config.max_count,
                is_random=False,
                cursor=basic_acquisition_config.max_count,
                search_id=mock_tiktok_responses[-1].data["search_id"],
            )
        ),
        call(
            api_client.TiktokRequest(
                query=basic_acquisition_config.query,
                start_date=utils.date_to_tiktok_str_format(basic_acquisition_config.start_date),
                end_date=utils.date_to_tiktok_str_format(basic_acquisition_config.end_date),
                max_count=basic_acquisition_config.max_count,
                is_random=False,
                cursor=basic_acquisition_config.max_count * 2,
                search_id=mock_tiktok_responses[-1].data["search_id"],
            )
        ),
    ]


def test_tiktok_api_client_api_results_iter(
    basic_acquisition_config,
    mock_tiktok_request_client,
    mock_tiktok_responses,
    expected_fetch_calls,
):
    client = api_client.TikTokApiClient(
        request_client=mock_tiktok_request_client, config=basic_acquisition_config
    )
    for i, response in enumerate(client.api_results_iter()):
        assert response.videos == mock_tiktok_responses[i].videos
        assert response.crawl.has_more == (i < 2), f"hash_more: {response.crawl.has_more}, i: {i}"
        assert response.crawl.cursor == basic_acquisition_config.max_count * (i + 1)

    assert mock_tiktok_request_client.fetch.call_count == len(mock_tiktok_responses)
    assert mock_tiktok_request_client.fetch.mock_calls == expected_fetch_calls


def test_tiktok_api_client_fetch_all(
    basic_acquisition_config,
    mock_tiktok_request_client,
    mock_tiktok_responses,
    expected_fetch_calls,
):
    client = api_client.TikTokApiClient(
        request_client=mock_tiktok_request_client, config=basic_acquisition_config
    )

    fetch_result = client.fetch_all()

    assert fetch_result.videos == list(
        itertools.chain.from_iterable([r.videos for r in mock_tiktok_responses])
    )
    assert not fetch_result.crawl.has_more
    assert fetch_result.crawl.cursor == basic_acquisition_config.max_count * len(
        mock_tiktok_responses
    )
    assert mock_tiktok_request_client.fetch.call_count == len(mock_tiktok_responses)
    assert mock_tiktok_request_client.fetch.mock_calls == expected_fetch_calls


def test_tiktok_api_client_fetch_all_do_not_store_after_each_response(
    test_database_engine,
    basic_acquisition_config,
    mock_tiktok_request_client,
    mock_tiktok_responses,
    expected_fetch_calls,
):
    basic_acquisition_config.engine = test_database_engine
    client = api_client.TikTokApiClient(
        request_client=mock_tiktok_request_client, config=basic_acquisition_config
    )

    fetch_result = client.fetch_all(store_results_after_each_response=False)

    assert fetch_result.videos == list(
        itertools.chain.from_iterable([r.videos for r in mock_tiktok_responses])
    )
    assert not fetch_result.crawl.has_more
    assert fetch_result.crawl.cursor == basic_acquisition_config.max_count * len(
        mock_tiktok_responses
    )
    assert mock_tiktok_request_client.fetch.call_count == len(mock_tiktok_responses)
    assert mock_tiktok_request_client.fetch.mock_calls == expected_fetch_calls
    # Confirm nothing put to database
    with Session(test_database_engine) as session:
        assert all_crawls(session) == []
        assert all_videos(session) == []


def assert_has_expected_crawl_and_videos_in_database(
    database_engine, fetch_result, tiktok_responses, acquisition_config
):
    with Session(database_engine) as session:
        crawls = all_crawls(session)
        assert len(crawls) == 1
        crawl = crawls[0]
        assert crawl.id == fetch_result.crawl.id
        assert crawl.cursor == len(tiktok_responses) * acquisition_config.max_count
        assert crawl.query == json.dumps(acquisition_config.query, cls=query.QueryJSONEncoder)
        videos = all_videos(session)
        assert len(videos) == len(tiktok_responses) * len(tiktok_responses[0].videos)
        assert len(videos) == len(fetch_result.videos)


def test_tiktok_api_client_fetch_all_store_after_each_response(
    test_database_engine,
    basic_acquisition_config,
    mock_tiktok_request_client,
    mock_tiktok_responses,
    expected_fetch_calls,
):
    basic_acquisition_config.engine = test_database_engine
    client = api_client.TikTokApiClient(
        request_client=mock_tiktok_request_client, config=basic_acquisition_config
    )

    fetch_result = client.fetch_all(store_results_after_each_response=True)

    assert fetch_result.videos == list(
        itertools.chain.from_iterable([r.videos for r in mock_tiktok_responses])
    )
    assert not fetch_result.crawl.has_more
    assert fetch_result.crawl.cursor == basic_acquisition_config.max_count * len(
        mock_tiktok_responses
    )
    assert mock_tiktok_request_client.fetch.call_count == len(mock_tiktok_responses)
    assert mock_tiktok_request_client.fetch.mock_calls == expected_fetch_calls
    assert_has_expected_crawl_and_videos_in_database(
        database_engine=test_database_engine,
        fetch_result=fetch_result,
        tiktok_responses=mock_tiktok_responses,
        acquisition_config=basic_acquisition_config,
    )


def test_tiktok_api_client_store_fetch_result(
    test_database_engine,
    basic_acquisition_config,
    mock_tiktok_request_client,
    mock_tiktok_responses,
):
    basic_acquisition_config.engine = test_database_engine
    client = api_client.TikTokApiClient(
        request_client=mock_tiktok_request_client, config=basic_acquisition_config
    )
    fetch_result = client.fetch_and_store_all()
    client.store_fetch_result(fetch_result)
    assert_has_expected_crawl_and_videos_in_database(
        database_engine=test_database_engine,
        fetch_result=fetch_result,
        tiktok_responses=mock_tiktok_responses,
        acquisition_config=basic_acquisition_config,
    )


def test_tiktok_api_client_fetch_and_store_all(
    test_database_engine,
    basic_acquisition_config,
    mock_tiktok_request_client,
    mock_tiktok_responses,
):
    basic_acquisition_config.engine = test_database_engine
    client = api_client.TikTokApiClient(
        request_client=mock_tiktok_request_client, config=basic_acquisition_config
    )
    fetch_result = client.fetch_and_store_all()
    assert_has_expected_crawl_and_videos_in_database(
        database_engine=test_database_engine,
        fetch_result=fetch_result,
        tiktok_responses=mock_tiktok_responses,
        acquisition_config=basic_acquisition_config,
    )<|MERGE_RESOLUTION|>--- conflicted
+++ resolved
@@ -14,11 +14,7 @@
     all_crawls,
     all_videos,
 )
-<<<<<<< HEAD
-from tiktok_api_helper import utils
-=======
 from tiktok_api_helper import api_client, query, utils
->>>>>>> 49661722
 
 FAKE_SECRETS_YAML_FILE = Path("tests/testdata/fake_secrets.yaml")
 
