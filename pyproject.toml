[build-system]
requires = ["hatchling"]
build-backend = "hatchling.build"


[project]
name = "tiktok_research_api_helper"
version = "0.0.2"
authors = [
  { name="Bruno Coelho", email="bruno.coelho+c4d@nyu.edu" },
]

dependencies = [
  "pyyaml",
  "requests",
  # https://urllib3.readthedocs.io/en/1.26.x/user-guide.html#ssl
  "certifi",  
  "pandas",
  "numpy",
  "attrs",
  "sqlalchemy>=2.0.0",
  "rich",
  "typer",
  "tenacity",
  "pause",
  "pendulum",
  "psycopg2-binary"
]


description = "A small package to interface with the TikTok Research API"
readme = "README.md"
requires-python = ">=3.11"
classifiers = [
    "Programming Language :: Python :: 3",
    "License :: OSI Approved :: MIT License",
    "Operating System :: OS Independent"
]

[project.urls]
Homepage = "https://github.com/CybersecurityForDemocracy/tiktok-library"
Issues = "https://github.com/CybersecurityForDemocracy/tiktok-library/issues"

[project.scripts]
tiktok-lib = "tiktok_research_api_helper.cli_data_acquisition:APP"

#TODO: Add Sphinx documentation auto-generation
# Libs: sphinx, sphinx-autoapi

[tool.hatch.envs.test]
extra-dependencies = [
  "pytest"
]

[tool.hatch.envs.alembic]
extra-dependencies = [
  "alembic"
]

[tool.hatch.envs.test.scripts]
run = "pytest tests/ -vv"
postgres-integration-test-docker-as-sudo = [
  "sudo docker compose build",
  "sudo docker compose run postgres-integration-test",
  "sudo docker compose down"
]

# Hatch uses ruff for linting and formatting (hatch fmt ...)
[tool.ruff]
line-length=100
exclude = ["./alembic"]

[tool.ruff.lint]
select = [
    # pycodestyle
    "E", "W",
    # Pyflakes
    "F",
    # pyupgrade
    "UP",
    # flake8-bugbear
    "B",
    # flake8-simplify
    "SIM",
    # isort
    "I",
]
ignore=[
  # Do not suggest ternary operator
  "SIM108",
]
<<<<<<< HEAD
fmt = [
  "black src/",
]

[tool.hatch.envs.jupyter]
extra-dependencies = [
  "notebook"
]

[tool.hatch.envs.jupyter.scripts]
notebook = "jupyter-notebook"
=======

[tool.hatch.build.targets.sdist]
include = [
  "/alembic/",
  "/src/",
  "/tests/",
]

[tool.hatch.build.targets.wheel]
packages = ["src/tiktok_research_api_helper"]
>>>>>>> ad815737
<|MERGE_RESOLUTION|>--- conflicted
+++ resolved
@@ -65,6 +65,14 @@
   "sudo docker compose down"
 ]
 
+[tool.hatch.envs.jupyter]
+extra-dependencies = [
+  "notebook"
+]
+
+[tool.hatch.envs.jupyter.scripts]
+notebook = "jupyter-notebook"
+
 # Hatch uses ruff for linting and formatting (hatch fmt ...)
 [tool.ruff]
 line-length=100
@@ -89,19 +97,6 @@
   # Do not suggest ternary operator
   "SIM108",
 ]
-<<<<<<< HEAD
-fmt = [
-  "black src/",
-]
-
-[tool.hatch.envs.jupyter]
-extra-dependencies = [
-  "notebook"
-]
-
-[tool.hatch.envs.jupyter.scripts]
-notebook = "jupyter-notebook"
-=======
 
 [tool.hatch.build.targets.sdist]
 include = [
@@ -111,5 +106,4 @@
 ]
 
 [tool.hatch.build.targets.wheel]
-packages = ["src/tiktok_research_api_helper"]
->>>>>>> ad815737
+packages = ["src/tiktok_research_api_helper"]